--- conflicted
+++ resolved
@@ -12,11 +12,7 @@
     groups:
       dev-dependencies:
         #try to group all development dependencies updates into a single pr
-<<<<<<< HEAD
-        patterns:          
-=======
         patterns:
->>>>>>> 5747b2b0
           - "check-manifest"
           - "pre-commit"
           - "pylint"
