--- conflicted
+++ resolved
@@ -18,11 +18,7 @@
     steps:
       - name: Checkout
         uses: actions/checkout@v4
-<<<<<<< HEAD
       - uses: prefix-dev/setup-pixi@v0.9.1
-=======
-      - uses: prefix-dev/setup-pixi@v0.8.14
->>>>>>> e8ae755b
         with:
           cache: true
           frozen: true
