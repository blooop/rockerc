--- conflicted
+++ resolved
@@ -1,5 +1,4 @@
 {
-<<<<<<< HEAD
     "recommendations": [
         "ms-python.python",
         "ms-python.vscode-pylance",
@@ -7,21 +6,6 @@
         "charliermarsh.ruff",
         "mhutchie.git-graph",
         "tamasfe.even-better-toml",
-        "ms-azuretools.vscode-docker",
         "jjjermiah.pixi-vscode"       
     ]
-=======
-  "recommendations": [
-    "ms-python.python",
-    "ms-python.vscode-pylance",
-    "ms-python.pylint",
-    "njpwerner.autodocstring",
-    "charliermarsh.ruff",
-    "mhutchie.git-graph",
-    "tamasfe.even-better-toml",
-    "ms-azuretools.vscode-docker",
-    "ryanluker.vscode-coverage-gutters",
-    "jjjermiah.pixi-vscode"
-  ]
->>>>>>> e8ae755b
 }