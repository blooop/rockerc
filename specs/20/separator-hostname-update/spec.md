--- conflicted
+++ resolved
@@ -27,12 +27,7 @@
 ### Test Updates
 - Update all test expectations to use new separator format
 - Update hostname test expectations
-<<<<<<< HEAD
 - Update mount path expectations in tests
-=======
-- Add edge case tests for special characters, dots, dashes, and underscores in repo and branch names
-- Add error condition tests for empty strings, special characters, and excessively long names
->>>>>>> b04a1caf
 
 ## Expected Behavior
 - Container name: `repo.branch` instead of `repo-b-branch`
