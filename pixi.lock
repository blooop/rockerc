--- conflicted
+++ resolved
@@ -1357,11 +1357,7 @@
 - pypi: ./
   name: rockerc
   version: 0.13.0
-<<<<<<< HEAD
   sha256: b18d4b65588b024705b7ec33874143ef568eb0f89a774775477f91ca5a54fb9d
-=======
-  sha256: 4dddbc26d8a7da71a9dd1426bd25d34df1c212320411f7badb892140e1233e80
->>>>>>> f5bf82f2
   requires_dist:
   - rocker>=0.2.19
   - deps-rocker>=0.15
