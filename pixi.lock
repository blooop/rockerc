--- conflicted
+++ resolved
@@ -1127,13 +1127,8 @@
   requires_python: '>=3.0'
 - pypi: ./
   name: rockerc
-<<<<<<< HEAD
-  version: 0.12.0
-  sha256: d6a30b487d34c22d6e98160fbc06d256ca56eb7b60445ddd7af170c44ede025b
-=======
   version: 0.13.0
   sha256: 61dec8bb943b20247c94e5b5a5ef29182cccf6783583c57622c694ac9a4a1444
->>>>>>> 3f4e3fd1
   requires_dist:
   - rocker>=0.2.19
   - deps-rocker>=0.15
