<<<<<<< HEAD
import subprocess
import binascii
from pathlib import Path
from typing import Tuple
import logging
import pathlib
import datetime
import argparse


def folder_to_vscode_container(container_name: str, path: Path) -> Tuple[str, str]:
    """given a container name and path, generate the vscode container hex and rocker args needed to launch the container

    Args:
        container_name (str): name of the rocker container
        path (Path): path to load into the rocker container

    Returns:
        Tuple[str, str]: the container_hex and rocker arguments
    """

    container_hex = binascii.hexlify(container_name.encode()).decode()
    rocker_args = f"--image-name {container_name} --name {container_name} --volume {path}:/workspaces/{container_name}:Z --detach"

    return container_hex, rocker_args


def launch_vscode(container_name: str, container_hex: str):
    """launches vscode and attached it to a specified container name (using a container hex)

    Args:
        container_name (str): name of container to attach to
        container_hex (str): hex of the container for vscode uri
    """
    try:
        subprocess.run(
            f"code --folder-uri vscode-remote://attached-container+{container_hex}/workspaces/{container_name}",
            shell=True,
            check=True,
            capture_output=True,
            text=True,
        )
    except subprocess.CalledProcessError as e:
        logging.error(f"Failed to launch VSCode: {e}")
        raise


def container_exists(container_name: str) -> bool:
    """
    Check if a Docker container with the specified name exists.

    Args:
        container_name (str): The name of the Docker container to check.

    Returns:
        bool: True if the container exists, False otherwise.

    Raises:
        RuntimeError: If an error occurs while executing the Docker command.
    """
    # Run the Docker command to filter containers by name
    result = subprocess.run(
        ["docker", "ps", "-a", "--filter", f"name={container_name}", "--format", "{{.Names}}"],
        capture_output=True,
        text=True,
        check=True,
    )

    # Check if the container name appears in the output
    return container_name in result.stdout.splitlines()


def run_rockervsc(path: str = ".", force: bool = False, extra_args: list = None):
    """run rockerc by searching for rocker.yaml in the specified directory and passing those arguments to rocker

    Args:
        path (str, optional): Search path for rockerc.yaml files. Defaults to ".".
        force (bool, optional): Force rename of existing container. Defaults to False.
        extra_args (list, optional): Additional arguments to pass to rockerc. Defaults to None.
    """

    cwd = pathlib.Path().absolute()
    container_name = cwd.name.lower()

    cmd = "rockerc"
    if extra_args:
        cmd += " " + " ".join(extra_args)
    if path != ".":
        cmd += f" {path}"

    container_hex, rocker_args = folder_to_vscode_container(container_name, path)
    cmd += f" {rocker_args}"

    if not container_exists(container_name):
        print(f"running cmd: {cmd}")
        subprocess.run(cmd, shell=True, check=False, cwd=path)
    else:
        if force:
            print(f"Force option enabled. Renaming existing container '{container_name}'")
            subprocess.run(
                [
                    "docker",
                    "rename",
                    container_name,
                    f"{container_name}_{datetime.datetime.now().strftime('%Y-%m-%d_%H-%M-%S')}",
                ],
                check=False,
            )
            print(f"running cmd: {cmd}")
            subprocess.run(cmd, shell=True, check=False, cwd=path)
        else:
            print("container already running, attaching vscode to container")
    launch_vscode(container_name, container_hex)
=======
"""rockervsc thin alias for rockerc with --vsc implied.

The legacy implementation is replaced by argument injection and delegation to
`rockerc.run_rockerc` to ensure a single code path for container + VS Code attach flows.
"""
>>>>>>> 3f4e3fd1

from .rockerc import run_rockerc  # type: ignore
import sys


<<<<<<< HEAD
    # Parse known args and pass the rest to rockerc
    args, unknown_args = parser.parse_known_args()
    run_rockervsc(path=args.path, force=args.force, extra_args=unknown_args)
=======
def main():  # pragma: no cover - thin wrapper
    if "--vsc" not in sys.argv:
        sys.argv.insert(1, "--vsc")
    run_rockerc()
>>>>>>> 3f4e3fd1


if __name__ == "__main__":  # pragma: no cover - script entry
    main()<|MERGE_RESOLUTION|>--- conflicted
+++ resolved
@@ -1,139 +1,17 @@
-<<<<<<< HEAD
-import subprocess
-import binascii
-from pathlib import Path
-from typing import Tuple
-import logging
-import pathlib
-import datetime
-import argparse
-
-
-def folder_to_vscode_container(container_name: str, path: Path) -> Tuple[str, str]:
-    """given a container name and path, generate the vscode container hex and rocker args needed to launch the container
-
-    Args:
-        container_name (str): name of the rocker container
-        path (Path): path to load into the rocker container
-
-    Returns:
-        Tuple[str, str]: the container_hex and rocker arguments
-    """
-
-    container_hex = binascii.hexlify(container_name.encode()).decode()
-    rocker_args = f"--image-name {container_name} --name {container_name} --volume {path}:/workspaces/{container_name}:Z --detach"
-
-    return container_hex, rocker_args
-
-
-def launch_vscode(container_name: str, container_hex: str):
-    """launches vscode and attached it to a specified container name (using a container hex)
-
-    Args:
-        container_name (str): name of container to attach to
-        container_hex (str): hex of the container for vscode uri
-    """
-    try:
-        subprocess.run(
-            f"code --folder-uri vscode-remote://attached-container+{container_hex}/workspaces/{container_name}",
-            shell=True,
-            check=True,
-            capture_output=True,
-            text=True,
-        )
-    except subprocess.CalledProcessError as e:
-        logging.error(f"Failed to launch VSCode: {e}")
-        raise
-
-
-def container_exists(container_name: str) -> bool:
-    """
-    Check if a Docker container with the specified name exists.
-
-    Args:
-        container_name (str): The name of the Docker container to check.
-
-    Returns:
-        bool: True if the container exists, False otherwise.
-
-    Raises:
-        RuntimeError: If an error occurs while executing the Docker command.
-    """
-    # Run the Docker command to filter containers by name
-    result = subprocess.run(
-        ["docker", "ps", "-a", "--filter", f"name={container_name}", "--format", "{{.Names}}"],
-        capture_output=True,
-        text=True,
-        check=True,
-    )
-
-    # Check if the container name appears in the output
-    return container_name in result.stdout.splitlines()
-
-
-def run_rockervsc(path: str = ".", force: bool = False, extra_args: list = None):
-    """run rockerc by searching for rocker.yaml in the specified directory and passing those arguments to rocker
-
-    Args:
-        path (str, optional): Search path for rockerc.yaml files. Defaults to ".".
-        force (bool, optional): Force rename of existing container. Defaults to False.
-        extra_args (list, optional): Additional arguments to pass to rockerc. Defaults to None.
-    """
-
-    cwd = pathlib.Path().absolute()
-    container_name = cwd.name.lower()
-
-    cmd = "rockerc"
-    if extra_args:
-        cmd += " " + " ".join(extra_args)
-    if path != ".":
-        cmd += f" {path}"
-
-    container_hex, rocker_args = folder_to_vscode_container(container_name, path)
-    cmd += f" {rocker_args}"
-
-    if not container_exists(container_name):
-        print(f"running cmd: {cmd}")
-        subprocess.run(cmd, shell=True, check=False, cwd=path)
-    else:
-        if force:
-            print(f"Force option enabled. Renaming existing container '{container_name}'")
-            subprocess.run(
-                [
-                    "docker",
-                    "rename",
-                    container_name,
-                    f"{container_name}_{datetime.datetime.now().strftime('%Y-%m-%d_%H-%M-%S')}",
-                ],
-                check=False,
-            )
-            print(f"running cmd: {cmd}")
-            subprocess.run(cmd, shell=True, check=False, cwd=path)
-        else:
-            print("container already running, attaching vscode to container")
-    launch_vscode(container_name, container_hex)
-=======
 """rockervsc thin alias for rockerc with --vsc implied.
 
 The legacy implementation is replaced by argument injection and delegation to
 `rockerc.run_rockerc` to ensure a single code path for container + VS Code attach flows.
 """
->>>>>>> 3f4e3fd1
 
 from .rockerc import run_rockerc  # type: ignore
 import sys
 
 
-<<<<<<< HEAD
-    # Parse known args and pass the rest to rockerc
-    args, unknown_args = parser.parse_known_args()
-    run_rockervsc(path=args.path, force=args.force, extra_args=unknown_args)
-=======
 def main():  # pragma: no cover - thin wrapper
     if "--vsc" not in sys.argv:
         sys.argv.insert(1, "--vsc")
     run_rockerc()
->>>>>>> 3f4e3fd1
 
 
 if __name__ == "__main__":  # pragma: no cover - script entry
