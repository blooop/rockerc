import sys
import subprocess
import pathlib
import yaml
import os
import logging
from typing import List, Tuple, Dict, Any, Optional

# Unified detached execution & VS Code attach flow helpers
from rockerc.core import (
    derive_container_name,
    prepare_launch_plan,
    execute_plan,
)


#############################################
# Coloring / Formatting Helpers
#############################################


class Colorizer:
    """Unified color and formatting helper for consistent styling."""

    ANSI = {
        "RESET": "\033[0m",
        "BOLD": "\033[1m",
        "DIM": "\033[2m",
        "STRIKE": "\033[9m",
        "CYAN": "\033[36m",
        "GREEN": "\033[32m",
        "YELLOW": "\033[33m",
        "RED": "\033[31m",
        "MAGENTA": "\033[35m",
        "BLUE": "\033[34m",
    }

    def __init__(self):
        self.enabled = os.environ.get("NO_COLOR") is None and sys.stdout.isatty()

    def style(self, text: str, color: str, *, bold: bool = False, strike: bool = False) -> str:
        """Apply color and styling to text."""
        if not self.enabled or not text:
            return text
        parts = [self.ANSI[color]]
        if bold:
            parts.append(self.ANSI["BOLD"])
        if strike:
            parts.append(self.ANSI["STRIKE"])
        parts.append(text)
        parts.append(self.ANSI["RESET"])
        return "".join(parts)

    def header(self, text: str) -> str:
        """Format text as a header (blue, bold)."""
        return self.style(text, "BLUE", bold=True)


# Global instance for backward compatibility
_colorizer = Colorizer()


class _Colors:  # pragma: no cover - trivial container for backward compatibility
    RESET = "\033[0m"
    BOLD = "\033[1m"
    DIM = "\033[2m"
    CYAN = "\033[36m"
    GREEN = "\033[32m"
    YELLOW = "\033[33m"
    RED = "\033[31m"
    MAGENTA = "\033[35m"
    BLUE = "\033[34m"


def _use_color() -> bool:
    # Respect NO_COLOR (https://no-color.org/) and only colorize when stdout is a TTY
    return _colorizer.enabled


def _c(txt: str, color: str, *, bold: bool = False) -> str:
    if not _use_color():
        return txt
    prefix = color
    if bold:
        prefix += _Colors.BOLD
    return f"{prefix}{txt}{_Colors.RESET}"


def _header(txt: str) -> str:
    return _c(txt, _Colors.BLUE, bold=True)


#############################################
# Simple Table Formatter
#############################################


def _format_table(rows: list[list[str]], headers: list[str]) -> str:
    """Format a simple table with aligned columns.

    Args:
        rows: List of row data (each row is a list of strings)
        headers: List of header strings

    Returns:
        Formatted table string
    """
    if not rows:
        return ""

    # Calculate column widths - need to strip ANSI codes for proper width calculation
    def strip_ansi(text: str) -> str:
        """Strip ANSI escape sequences from text for width calculation."""
        import re

        return re.sub(r"\033\[[0-9;]*m", "", text)

    all_rows = [headers] + rows
    col_count = len(headers)
    col_widths = [0] * col_count

    for row in all_rows:
        for i, cell in enumerate(row):
            col_widths[i] = max(col_widths[i], len(strip_ansi(cell)))

    # Format rows
    lines = []
    for i, row in enumerate(all_rows):
        formatted_cells = []
        for j, cell in enumerate(row):
            # Pad with spaces (accounting for ANSI codes)
            visible_len = len(strip_ansi(cell))
            padding = col_widths[j] - visible_len
            formatted_cells.append(cell + " " * padding)
        lines.append("  ".join(formatted_cells))

    return "\n".join(lines)


#############################################
# Extension Table Renderer (new functionality)
#############################################


def _expand_aggregates(ext_list: list[str]) -> list[str]:
    """Normalize aggregated tokens like 'nvidia - x11 - user' into individual extensions."""
    expanded: list[str] = []
    for item in ext_list:
        if " - " in item and not item.strip().startswith("-"):
            parts = [p.strip() for p in item.split(" - ") if p.strip()]
            # Only expand if every part looks like a plausible extension token
            if parts and all(part.replace("-", "").isalnum() for part in parts):
                for p in parts:
                    if p not in expanded:
                        expanded.append(p)
                continue
        # Add non-aggregate items only if not already present
        if item not in expanded:
            expanded.append(item)
    return expanded


def render_extension_table(
    final_args: list[str],
    *,
    original_global_args: list[str] | None,
    original_project_args: list[str] | None,
    blacklist: list[str],
    removed_by_blacklist: list[str],
    original_global_blacklist: list[str] | None = None,
    original_project_blacklist: list[str] | None = None,
) -> None:
    """Render a provenance table of extensions.

    Consumes pre-computed metadata – does NOT perform merge/filter logic.
    Columns: Global | Local | Status
    Group order: global-only, shared, local-only (stable original order).
    Blacklisted entries appear with strikethrough & red status in-place.
    """
    col = _colorizer

    # Expand aggregates first
    g_raw = _expand_aggregates(original_global_args or [])
    p_raw = _expand_aggregates(original_project_args or [])
    g_set = set(g_raw)
    p_set = set(p_raw)
    bl_set = set(blacklist)
    removed_set = set(removed_by_blacklist)
    final_set = set(final_args)
    g_bl_set = set(original_global_blacklist or [])
    p_bl_set = set(original_project_blacklist or [])

    # Remember original order for stable sorting (keep first occurrence only)
    raw_index = {}
    for i, n in enumerate(g_raw + p_raw):
        if n not in raw_index:
            raw_index[n] = i

    def group_rank(name: str) -> int:
        """Return group rank: 0=global-only, 1=shared, 2=local-only, 3=unknown."""
        in_g = (name in g_set) or (name in g_bl_set)
        in_p = (name in p_set) or (name in p_bl_set)
        if in_g and not in_p:
            return 0
        if in_g and in_p:
            return 1
        return 2 if in_p and not in_g else 3

    # Collect all unique names and sort by (group_rank, original_index)
    all_names = (
        set(g_raw) | set(p_raw) | g_bl_set | p_bl_set | set(blacklist) | set(removed_by_blacklist)
    )

    def sort_key(name: str):
        return (group_rank(name), raw_index.get(name, float("inf")))

    ordered = sorted(all_names, key=sort_key)

    def extension_status(ext: str) -> str:
        """Return status: loaded, blacklisted, or filtered."""
        if ext in final_set:
            return "loaded"
        if ext in removed_set:
            return "blacklisted"
        return "filtered" if ext in bl_set else "loaded"

    def fmt_cell(ext_name: str, show: bool, status: str, is_blacklisted_here: bool) -> str:
        """Format a table cell with appropriate styling."""
        if not show:
            return ""

        if status == "loaded":
            return col.style(ext_name, "CYAN")
        if status == "blacklisted":
            if is_blacklisted_here:
                return col.style(ext_name, "RED", strike=True)
            # Required here but blacklisted elsewhere
            return col.style(ext_name, "CYAN")
        # filtered
        return col.style(ext_name, "YELLOW")

    # Build rows
    rows = []
    for ext in ordered:
        status = extension_status(ext)

        # Show extension in a column if:
        # - It was in that column's args, OR
        # - It was blacklisted in that column (to show what's being blocked)
        show_in_global = (ext in g_set) or (ext in g_bl_set)
        show_in_local = (ext in p_set) or (ext in p_bl_set)

        # Apply strikethrough only in the column where it's blacklisted
        # NOT in columns where it's just present in args
        is_blacklisted_in_global = ext in g_bl_set
        is_blacklisted_in_local = ext in p_bl_set

        g_cell = fmt_cell(ext, show_in_global, status, is_blacklisted_in_global)
        l_cell = fmt_cell(ext, show_in_local, status, is_blacklisted_in_local)

        if status == "loaded":
            status_txt = col.style(status, "GREEN")
        elif status == "blacklisted":
            status_txt = col.style(status, "RED")
        else:
            status_txt = col.style(status, "YELLOW")

        rows.append([g_cell, l_cell, status_txt])

    # Print table
    if rows:
        headers = ["Global", "Local", "Status"]
        if col.enabled:
            headers = [col.style(h, "CYAN", bold=True) for h in headers]
        print(_format_table(rows, headers))


def yaml_dict_to_args(d: dict, extra_args: str = "") -> str:
    """Given a dictionary of arguments turn it into an argument string to pass to rocker

    Args:
        d (dict): rocker arguments dictionary
        extra_args (str): additional command line arguments to insert before the image

    Returns:
        str: rocker arguments string
    """
    image = d.pop("image", None)
    segments = []

    # explicit flags
    for a in d.pop("args", []):
        segments.append(f"--{a}")

    # special handling for extension-blacklist
    extension_blacklist = d.pop("extension-blacklist", None)
    if extension_blacklist:
        if isinstance(extension_blacklist, list):
            for extension in extension_blacklist:
                segments.extend(["--extension-blacklist", str(extension)])
        else:
            segments.extend(["--extension-blacklist", str(extension_blacklist)])

    # key/value pairs
    for k, v in d.items():
        segments.extend([f"--{k}", str(v)])

    # any extra CLI pieces - keep as string to preserve complex quoting
    cmd_str = " ".join(segments)
    if extra_args:
        cmd_str += f" {extra_args}"

    # separator + image
    if image:
        cmd_str += f" -- {image}"

    return cmd_str


<<<<<<< HEAD
=======
def _load_and_validate_config(config_path: pathlib.Path) -> dict:
    """Load and validate a YAML config file.

    Args:
        config_path: Path to the config file

    Returns:
        dict: Parsed and validated configuration dictionary, or empty dict if parsing fails
    """
    if not config_path.exists():
        return {}
    try:
        with open(config_path, "r", encoding="utf-8") as f:
            config = yaml.safe_load(f) or {}
            # Validate args format
            if config and "args" in config:
                _validate_args_format(config["args"], str(config_path))
            return config
    except yaml.YAMLError as e:
        logging.warning(f"Failed to parse YAML config at {config_path}: {e}")
        return {}
    except Exception as e:
        logging.warning(f"Error loading config at {config_path}: {e}")
        return {}


def load_global_config() -> dict:
    """Load global rockerc configuration from ~/.rockerc.yaml

    Returns:
        dict: Parsed configuration dictionary, or empty dict if parsing fails.
    """
    config_path = pathlib.Path.home() / ".rockerc.yaml"
    return _load_and_validate_config(config_path)


>>>>>>> 3f4e3fd1
def deduplicate_extensions(extensions: list) -> list:
    """Remove duplicate extensions while preserving order

    Args:
        extensions (list): List of extension names

    Returns:
        list: Deduplicated list of extensions
    """
    seen = set()
    result = []
    for ext in extensions:
        if ext not in seen:
            seen.add(ext)
            result.append(ext)
    return result


def _validate_args_format(args: Optional[list], config_path: str) -> None:
    """Validate that args list doesn't contain malformed aggregate strings.

    Args:
        args: List of extension arguments or None
        config_path: Path to the config file for error messages

    Raises:
        ValueError: If malformed aggregate strings are detected
    """
    if not args or not isinstance(args, list):
        return

    for arg in args:
        if not isinstance(arg, str):
            continue

        # Detect common YAML indentation issues that create aggregate strings
        # Pattern: "word - word - word" (spaces around dashes)
        if " - " in arg and not arg.strip().startswith("-"):
            parts = [p.strip() for p in arg.split(" - ")]
            # If we have multiple parts that look like extension names, it's likely a formatting issue
            if len(parts) > 1 and all(
                part and part.replace("-", "").replace("_", "").isalnum() for part in parts
            ):
                raise ValueError(
                    f"Malformed args entry in {config_path}: '{arg}'\n"
                    f"  This looks like a YAML indentation issue. Each extension should be a separate list item:\n"
                    f"  \n"
                    f"  ❌ Incorrect (inconsistent indentation):\n"
                    f"  args:\n"
                    f"   - {parts[0]}\n"
                    f"    - {parts[1]}\n"
                    f"  \n"
                    f"  ✅ Correct (consistent indentation):\n"
                    f"  args:\n"
                    f"    - {parts[0]}\n"
                    f"    - {parts[1]}"
                )


def collect_arguments(path: str = ".") -> dict:
    """Search for rockerc.yaml files and return a merged dictionary

    Args:
        path (str, optional): path to reach for files. Defaults to ".".

    Returns:
        dict: A dictionary of merged rockerc arguments
    """
    # Load global configuration from ~/.rockerc.yaml
    global_config = {}
    global_config_path = pathlib.Path.home() / ".rockerc.yaml"
    if global_config_path.exists():
        print(f"loading {global_config_path}")
        with open(global_config_path, "r", encoding="utf-8") as f:
            global_config = yaml.safe_load(f) or {}

    # Load project-specific configuration
    search_path = pathlib.Path(path)
    merged_dict = {}
    for p in search_path.glob("rockerc.yaml"):
        print(f"loading {p}")
        config = _load_and_validate_config(p)
        merged_dict |= config

    # Start with global config as base, then override with project-specific settings
    final_dict = global_config | merged_dict

    # Special handling for args - merge and deduplicate instead of overriding
    global_args = global_config.get("args", [])
    project_args = merged_dict.get("args", [])
    if global_args or project_args:
        final_dict["args"] = deduplicate_extensions(global_args + project_args)

    # Special handling for extension-blacklist - merge lists instead of overriding
    global_blacklist = global_config.get("extension-blacklist", [])
    project_blacklist = merged_dict.get("extension-blacklist", [])

    # Ensure they are lists for consistent handling
    if not isinstance(global_blacklist, list):
        global_blacklist = [global_blacklist] if global_blacklist else []
    if not isinstance(project_blacklist, list):
        project_blacklist = [project_blacklist] if project_blacklist else []

    if global_blacklist or project_blacklist:
        final_dict["extension-blacklist"] = deduplicate_extensions(
            global_blacklist + project_blacklist
        )

    # Filter out blacklisted extensions from args
    if "extension-blacklist" in final_dict and "args" in final_dict:
        blacklisted_extensions = set(final_dict["extension-blacklist"])
        filtered_args = [arg for arg in final_dict["args"] if arg not in blacklisted_extensions]
        final_dict["args"] = filtered_args

    return final_dict


def collect_arguments_with_meta(path: str = ".") -> tuple[dict, dict]:
    """Enhanced variant of collect_arguments returning (final_config, metadata).

    Metadata contains:
      original_global_args: list | None
      original_project_args: list | None
      merged_args_before_blacklist: list
      removed_by_blacklist: list
      blacklist: list
      global_config_used: bool
      project_config_used: bool
      source_files: list[str]
    """
    # Load configs to capture metadata
    global_config = load_global_config()

    search_path = pathlib.Path(path)
    project_config: Dict[str, Any] = {}
    project_files: List[str] = []
    for p in search_path.glob("rockerc.yaml"):
        project_files.append(p.as_posix())
        config = _load_and_validate_config(p)
        project_config |= config

    # Extract metadata before merging
    g_args = global_config.get("args", []) or []
    p_args = project_config.get("args", []) or []
    merged_args = deduplicate_extensions(g_args + p_args) if (g_args or p_args) else []

    g_bl = global_config.get("extension-blacklist", []) or []
    p_bl = project_config.get("extension-blacklist", []) or []

    if not isinstance(g_bl, list):
        g_bl = [g_bl] if g_bl else []
    if not isinstance(p_bl, list):
        p_bl = [p_bl] if p_bl else []

    blacklist = deduplicate_extensions(g_bl + p_bl) if (g_bl or p_bl) else []
    removed = [a for a in merged_args if a in set(blacklist)] if (blacklist and merged_args) else []

    # Now use collect_arguments to get the final merged result
    final_dict = collect_arguments(path)

    meta = {
        "original_global_args": g_args or None,
        "original_project_args": p_args or None,
        "merged_args_before_blacklist": merged_args,
        "removed_by_blacklist": removed,
        "blacklist": blacklist,
        "original_global_blacklist": g_bl or None,
        "original_project_blacklist": p_bl or None,
        "global_config_used": bool(global_config),
        "project_config_used": bool(project_config),
        "source_files": project_files,
    }
    return final_dict, meta


def build_docker(dockerfile_path: str = ".") -> str:
    """Build a Docker image from a Dockerfile and return an autogenerated image tag based on where rocker was run.

    Args:
        dockerfile_path (str, optional): Path to the Dockerfile. Defaults to ".".

    Returns:
        str: The tag of the built Docker image.
    """

    tag = f"{pathlib.Path().absolute().name.lower()}:latest"
    dockerfile_dir = pathlib.Path(dockerfile_path).absolute().parent
    subprocess.call(["docker", "build", "-t", tag, str(dockerfile_dir)])
    return tag


def _format_docker_run_script(run_command_section: str) -> str:
    """Format docker run command as a bash script."""
    lines = run_command_section.split()
    formatted_lines = [
        "#!/bin/bash",
        "# This file was autogenerated by rockerc",
        "docker run \\",
    ]

    # Skip 'docker run' which is split in the first two items
    for i, line in enumerate(lines[2:], start=2):
        suffix = " \\" if i < len(lines) - 1 else ""
        formatted_lines.append(f"  {line}{suffix}")

    return "\n".join(formatted_lines)


def _write_dockerfile(dockerfile_content: str) -> None:
    """Write Dockerfile content to Dockerfile.rocker."""
    with open("Dockerfile.rocker", "w", encoding="utf-8") as dockerfile:
        dockerfile.write("#This file was autogenerated by rockerc\n")
        dockerfile.write(dockerfile_content)


def _write_run_script(script_content: str, script_path: str) -> None:
    """Write and make executable the run script."""
    with open(script_path, "w", encoding="utf-8") as bash_script:
        bash_script.write(script_content)
    os.chmod(script_path, 0o755)


def save_rocker_cmd(split_cmd: List[str]) -> str | None:
    dry_run = split_cmd + ["--mode", "dry-run"]
    try:
        s = subprocess.run(dry_run, capture_output=True, text=True, check=True)
        output = s.stdout

        # Split by "vvvvvv" to discard the top section
        _, after_vvvvvv = output.split("vvvvvv", 1)
        # Split by "^^^^^^" to get the second section
        section_to_save, after_caret = after_vvvvvv.split("^^^^^^", 1)

        # Save the Dockerfile section
        dockerfile_content = section_to_save.strip()
        _write_dockerfile(dockerfile_content)

        # Find the "run this command" section
        run_command_section = after_caret.split("Run this command: ", 1)[-1].strip()
        formatted_script_content = _format_docker_run_script(run_command_section)

        bash_script_path = "run_dockerfile.sh"
        _write_run_script(formatted_script_content, bash_script_path)

        logging.info(
            "Saved generated Dockerfile to Dockerfile.rocker and launch script to %s",
            bash_script_path,
        )
        return dockerfile_content
    except subprocess.CalledProcessError as e:
        logging.error("[rockerc] Error: rocker dry-run failed.")
        logging.error(f"[rockerc] Command: {' '.join(dry_run)}")
        logging.error(f"[rockerc] Exit code: {e.returncode}")
        logging.error(f"[rockerc] Output:\n{e.stdout}")
        logging.error(f"[rockerc] Error output:\n{e.stderr}")
        logging.error(
            "[rockerc] This likely means rocker or one of its extensions failed to generate a Dockerfile. Please check your rockerc.yaml and rocker installation."
        )
        sys.exit(e.returncode)
    except ValueError as e:
        logging.error(f"[rockerc] Error processing the output from rocker dry-run: {e}")
        logging.error(
            "[rockerc] The output format may have changed or rocker failed to generate the expected output."
        )
        sys.exit(1)
    return None


def _parse_extra_flags(argv: List[str]) -> Tuple[bool, bool, bool, List[str]]:
    """Parse ad-hoc flags for --vsc, --force and --verbose.

    Returns: (vsc, force, verbose, remaining_args)
    """
    vsc = False
    force = False
    verbose = False
    remaining: List[str] = []
    for a in argv:
        if a == "--vsc":
            vsc = True
            continue
        if a in ("--force", "-f"):
            force = True
            continue
        if a in ("--verbose", "-v"):
            verbose = True
            continue
        remaining.append(a)
    return vsc, force, verbose, remaining


def _configure_logging(verbose: bool):  # pragma: no cover - formatting only
    # Remove any existing handlers (avoid duplicate logs when called multiple times)
    root = logging.getLogger()
    if root.handlers:
        for h in list(root.handlers):
            root.removeHandler(h)

    level = logging.DEBUG if verbose else logging.INFO
    handler = logging.StreamHandler()

    def format_record(record: logging.LogRecord) -> str:
        level_color = {
            "DEBUG": _Colors.MAGENTA,
            "INFO": _Colors.GREEN,
            "WARNING": _Colors.YELLOW,
            "ERROR": _Colors.RED,
            "CRITICAL": _Colors.RED,
        }.get(record.levelname, _Colors.CYAN)
        prefix = _c(record.levelname, level_color, bold=True)
        msg = record.getMessage()
        return f"{prefix}: {msg}"

    class _Formatter(logging.Formatter):  # pragma: no cover - trivial
        def format(self, record: logging.LogRecord) -> str:  # type: ignore[override]
            return format_record(record)

    handler.setFormatter(_Formatter())
    root.addHandler(handler)
    root.setLevel(level)


def _print_verbose_metadata(meta: dict) -> None:
    """Print verbose metadata about configuration sources and merging."""
    origins: List[str] = []
    if meta.get("global_config_used"):
        origins.append("global ~/.rockerc.yaml")
    if meta.get("project_config_used"):
        origins.append("project rockerc.yaml")
    if origins:
        print(_c("Sources:", _Colors.DIM, bold=True), _c(", ".join(origins), _Colors.DIM))
    if meta.get("original_global_args"):
        print(
            _c("Global args:", _Colors.DIM, bold=True),
            _c(", ".join(meta["original_global_args"]), _Colors.DIM),
        )
    if meta.get("original_project_args"):
        print(
            _c("Project args:", _Colors.DIM, bold=True),
            _c(", ".join(meta["original_project_args"]), _Colors.DIM),
        )
    if meta.get("merged_args_before_blacklist"):
        print(
            _c("Merged (pre-blacklist):", _Colors.DIM, bold=True),
            _c(", ".join(meta["merged_args_before_blacklist"]), _Colors.DIM),
        )


def run_rockerc(path: str = "."):
    """Unified rockerc entry point (always-detached model).

    Behavior:
    1. Collect + merge configuration.
    2. Optionally build Dockerfile if 'dockerfile' key present.
    3. Support --create-dockerfile to emit a generated Dockerfile + run script.
    4. Always ensure container is (or becomes) detached so we can exec a shell.
    5. Optional VS Code attach with --vsc.
    6. Reuse existing container unless --force provided.
    """

    # Raw arguments after script name
    cli_args = sys.argv[1:]
    vsc, force, verbose, filtered_cli = _parse_extra_flags(cli_args)

    _configure_logging(verbose)

    # Suppress banner printing per user request (previously printed 'rockerc' header)

    merged_dict, meta = collect_arguments_with_meta(path)

    if not merged_dict:
        logging.error(
            "No rockerc.yaml found in the specified directory. Please create a rockerc.yaml file with rocker arguments. See 'rocker -h' for help."
        )
        sys.exit(1)

    if "args" not in merged_dict:
        logging.error(
            "No 'args' key found in rockerc.yaml. Please add an 'args' list with rocker arguments. See 'rocker -h' for help."
        )
        sys.exit(1)

    # Dockerfile build handling
    if "dockerfile" in merged_dict:
        logging.info("Dockerfile specified -> building image locally")
        merged_dict["image"] = build_docker(merged_dict["dockerfile"])
        logging.info("Disabling 'pull' extension because a local Dockerfile was used")
        if "pull" in merged_dict["args"]:
            merged_dict["args"].remove("pull")
        merged_dict.pop("dockerfile")

    # create-dockerfile mode
    create_dockerfile = False
    if "create-dockerfile" in merged_dict["args"]:
        merged_dict["args"].remove("create-dockerfile")
        create_dockerfile = True

    # Detect explicit container name in user filtered args (very naive: look for --name <value>)
    explicit_name = None
    if "--name" in filtered_cli:
        try:
            idx = filtered_cli.index("--name")
            explicit_name = filtered_cli[idx + 1]
        except (ValueError, IndexError):  # pragma: no cover - defensive
            pass

    container_name = derive_container_name(explicit_name)

    # Remaining CLI (space-preserved) for injection pass
    extra_cli = " ".join(filtered_cli)

    plan = prepare_launch_plan(
        merged_dict,
        extra_cli,
        container_name,
        vsc,
        force,
        pathlib.Path(path).absolute(),
    )

    # Render new provenance table (replaces prior summary block)
    render_extension_table(
        merged_dict.get("args", []),
        original_global_args=meta.get("original_global_args"),
        original_project_args=meta.get("original_project_args"),
        blacklist=meta.get("blacklist", []),
        removed_by_blacklist=meta.get("removed_by_blacklist", []),
        original_global_blacklist=meta.get("original_global_blacklist"),
        original_project_blacklist=meta.get("original_project_blacklist"),
    )

    # Show origin info (only if verbose to reduce noise)
    if verbose:
        _print_verbose_metadata(meta)

    if create_dockerfile and plan.rocker_cmd:
        dockerfile_content = save_rocker_cmd(plan.rocker_cmd)
        if verbose and dockerfile_content:
            print(_header("Generated Dockerfile (Dockerfile.rocker):"))
            print(_c(dockerfile_content, _Colors.DIM))
            print(_c("(End Dockerfile)", _Colors.DIM))

    exit_code = execute_plan(plan)
    sys.exit(exit_code)


if __name__ == "__main__":
    run_rockerc()<|MERGE_RESOLUTION|>--- conflicted
+++ resolved
@@ -317,8 +317,6 @@
     return cmd_str
 
 
-<<<<<<< HEAD
-=======
 def _load_and_validate_config(config_path: pathlib.Path) -> dict:
     """Load and validate a YAML config file.
 
@@ -355,7 +353,6 @@
     return _load_and_validate_config(config_path)
 
 
->>>>>>> 3f4e3fd1
 def deduplicate_extensions(extensions: list) -> list:
     """Remove duplicate extensions while preserving order
 
