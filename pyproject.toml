--- conflicted
+++ resolved
@@ -25,15 +25,9 @@
 platforms = ["linux-64"]
 
 [tool.pixi.dependencies]
-<<<<<<< HEAD
-python = ">=3.9"
-=======
 python = ">=3.10"
 shellcheck = ">=0.10.0,<0.11"
->>>>>>> e8ae755b
 
-[tool.pixi.feature.py309.dependencies]
-python = "3.9.*"
 [tool.pixi.feature.py310.dependencies]
 python = "3.10.*"
 [tool.pixi.feature.py311.dependencies]
@@ -46,14 +40,13 @@
 
 [project.optional-dependencies]
 test = [
-<<<<<<< HEAD
-  "black>=23,<=25.9.0",
   "pylint>=3.2.5,<=3.3.8",
   "pytest-cov>=4.1,<=7.0.0",
   "pytest>=7.4,<=8.4.2",
   "hypothesis>=6.104.2,<=6.140.2",
   "ruff>=0.5.0,<=0.13.2",
   "coverage>=7.5.4,<=7.10.7",
+  "pre-commit<=4.2.0",
 ]
 #These are a list of externally maintained rocker extensions. use pip install rockerc[extensions] to install all of them
 extensions = [
@@ -62,15 +55,6 @@
   "ghrocker==0.0.10",
   "groot-rocker==0.4.1",
   "cargo-rocker==0.0.3",
-=======
-  "pylint>=3.2.5,<=3.3.7",
-  "pytest-cov>=4.1,<=6.2.1",
-  "pytest>=7.4,<=8.4.1",
-  "hypothesis>=6.104.2,<=6.135.20",
-  "ruff>=0.5.0,<=0.12.1",
-  "coverage>=7.5.4,<=7.9.1",
-  "pre-commit<=4.2.0",
->>>>>>> e8ae755b
 ]
 
 
@@ -79,22 +63,14 @@
 build-backend = "hatchling.build"
 
 [tool.hatch.build]
-<<<<<<< HEAD
 include = ["rockerc"]
 
 [project.scripts]
 rockerc = "rockerc.rockerc:run_rockerc"
-=======
-include = ["python_template"]
->>>>>>> e8ae755b
 
 # Environments
 [tool.pixi.environments]
 default = { features = ["test"], solve-group = "default" }
-<<<<<<< HEAD
-py309 = ["py309", "test"]
-=======
->>>>>>> e8ae755b
 py310 = ["py310", "test"]
 py311 = ["py311", "test"]
 py312 = ["py312", "test"]
@@ -117,11 +93,7 @@
 update-lock = "pixi update && git commit -a -m'update pixi.lock' || true"
 push = "git push"
 update-lock-push = { depends-on = ["update-lock", "push"] }
-<<<<<<< HEAD
-fix = { depends-on = ["update-lock", "format", "ruff-lint"] }
-=======
 fix = { depends-on = ["update-lock", "format", "ruff-lint", "pre-commit"] }
->>>>>>> e8ae755b
 fix-commit-push = { depends-on = ["fix", "commit-format", "update-lock-push"] }
 ci-no-cover = { depends-on = ["style", "test"] }
 ci = { depends-on = [
