[project]
name = "rockerc"
version = "0.16.0"
authors = [{ name = "Austin Gregg-Smith", email = "blooop@gmail.com" }]
description = "A tool to parse rockerc.yaml files and pass on the arguments onto rocker"
readme = "README.md"
license = "MIT"

dependencies = [
  "rocker>=0.2.19",
  "deps-rocker>=0.23.1",
  "pyyaml>=5",
  "iterfzf>=1.0.0",
]

[tool.pixi.pypi-dependencies]
rockerc = { path = ".", editable = true }

[project.urls]
Source = "https://github.com/blooop/rockerc"
Home = "https://github.com/blooop/rockerc"

[tool.pixi.workspace]
channels = ["conda-forge"]
platforms = ["linux-64"]

[tool.pixi.dependencies]
python = ">=3.10"
shellcheck = ">=0.10.0,<0.11"

[tool.pixi.feature.py310.dependencies]
python = "3.10.*"
[tool.pixi.feature.py311.dependencies]
python = "3.11.*"
[tool.pixi.feature.py312.dependencies]
python = "3.12.*"
[tool.pixi.feature.py313.dependencies]
python = "3.13.*"


[project.optional-dependencies]
test = [
<<<<<<< HEAD
  "pylint>=3.2.5,<=3.3.8",
  "pytest-cov>=4.1,<=7.0.0",
  "pytest>=7.4,<=8.4.2",
  "hypothesis>=6.104.2,<=6.140.2",
  "ruff>=0.13.2,<=0.13.2",
  "coverage>=7.5.4,<=7.10.7",
  "pre-commit<=4.3.0",
]
#These are a list of externally maintained rocker extensions. use pip install rockerc[extensions] to install all of them
extensions = [
  "ghrocker==0.0.10",
  "groot-rocker==0.4.1",
=======
  "pylint>=3.2.5,<=4.0.2",
  "pytest-cov>=4.1,<=7.0.0",
  "pytest>=7.4,<=9.0.0",
  "hypothesis>=6.104.2,<=6.147.0",
  "ruff>=0.5.0,<=0.14.4",
  "coverage>=7.5.4,<=7.11.3",
  "pre-commit<=4.4.0",
>>>>>>> 5747b2b0
]


[build-system]
requires = ["hatchling"]
build-backend = "hatchling.build"

[tool.hatch.build]
include = ["rockerc"]

[project.scripts]
rockerc = "rockerc.rockerc:run_rockerc"
renv = "rockerc.renv:main"
renvvsc = "rockerc.renvsc:main"
rockervsc = "rockerc.rockervsc:main"
aid = "rockerc.aid:main"

# Environments
[tool.pixi.environments]
default = { features = ["test"], solve-group = "default" }
py310 = ["py310", "test"]
py311 = ["py311", "test"]
py312 = ["py312", "test"]
py313 = ["py313", "test"]


[tool.pixi.tasks]
pre-commit = "pre-commit run -a"
pre-commit-update = "pre-commit autoupdate"
format = "ruff format ."
check-clean-workspace = "git diff --exit-code"
ruff-lint = "ruff check . --fix"
pylint = "pylint --version && echo 'running pylint...' && pylint $(git ls-files '*.py')"
lint = { depends-on = ["ruff-lint", "pylint"] }
style = { depends-on = ["format", "lint"] }
commit-format = "git commit -a -m'autoformat code' || true"
test = "pytest --durations=0"
coverage = "coverage run -m pytest --durations=0 && coverage xml -o coverage.xml"
coverage-report = "coverage report -m"
update-lock = "pixi update && git commit -a -m'update pixi.lock' || true"
push = "git push"
update-lock-push = { depends-on = ["update-lock", "push"] }
fix = { depends-on = ["update-lock", "format", "ruff-lint", "pre-commit"] }
fix-commit-push = { depends-on = ["fix", "commit-format", "update-lock-push"] }
ci-no-cover = { depends-on = ["style", "test"] }
ci = { depends-on = [
  "format",
  "ruff-lint",
  "pylint",
  "coverage",
  "coverage-report",
] }
ci-push = { depends-on = ["format", "ruff-lint", "update-lock", "ci", "push"] }
clear-pixi = "rm -rf .pixi pixi.lock"
setup-git-merge-driver = "git config merge.ourslock.driver true"
update-from-template-repo = "./scripts/update_from_template.sh"

[tool.pylint]
extension-pkg-whitelist = ["numpy"]
jobs = 16                           #detect number of cores

[tool.pylint.'MESSAGES CONTROL']
disable = "C,logging-fstring-interpolation,line-too-long,fixme,broad-exception-caught,missing-module-docstring,too-many-instance-attributes,too-few-public-methods,too-many-arguments,too-many-locals,too-many-branches,too-many-statements,use-dict-literal,cyclic-import,duplicate-code,too-many-public-methods"
enable = "no-else-return,consider-using-in"

[tool.coverage.run]
omit = ["*/test/*", "__init__.py"]

[tool.coverage.report]
exclude_also = [
  "def __repr__",
  "if False:",
  "if 0:",
  "raise AssertionError",
  "raise NotImplementedError",
  "if __name__ == .__main__.:",
  "pass",
  "(_):",
]<|MERGE_RESOLUTION|>--- conflicted
+++ resolved
@@ -40,20 +40,6 @@
 
 [project.optional-dependencies]
 test = [
-<<<<<<< HEAD
-  "pylint>=3.2.5,<=3.3.8",
-  "pytest-cov>=4.1,<=7.0.0",
-  "pytest>=7.4,<=8.4.2",
-  "hypothesis>=6.104.2,<=6.140.2",
-  "ruff>=0.13.2,<=0.13.2",
-  "coverage>=7.5.4,<=7.10.7",
-  "pre-commit<=4.3.0",
-]
-#These are a list of externally maintained rocker extensions. use pip install rockerc[extensions] to install all of them
-extensions = [
-  "ghrocker==0.0.10",
-  "groot-rocker==0.4.1",
-=======
   "pylint>=3.2.5,<=4.0.2",
   "pytest-cov>=4.1,<=7.0.0",
   "pytest>=7.4,<=9.0.0",
@@ -61,7 +47,11 @@
   "ruff>=0.5.0,<=0.14.4",
   "coverage>=7.5.4,<=7.11.3",
   "pre-commit<=4.4.0",
->>>>>>> 5747b2b0
+]
+#These are a list of externally maintained rocker extensions. use pip install rockerc[extensions] to install all of them
+extensions = [
+  "ghrocker==0.0.10",
+  "groot-rocker==0.4.1",
 ]
 
 
