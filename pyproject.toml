[project]
name = "rockerc"
version = "0.9.0"
authors = [{ name = "Austin Gregg-Smith", email = "blooop@gmail.com" }]
description = "A tool to parse rockerc.yaml files and pass on the arguments onto rocker"
readme = "README.md"
license = "MIT"

dependencies = [
  "rocker>=0.2.19",
  "deps-rocker>=0.12",
  "off-your-rocker>=0.1.0",
  "pyyaml>=5",
]

[tool.pixi.pypi-dependencies]
rockerc = { path = ".", editable = true }

[project.urls]
Source = "https://github.com/blooop/rockerc"
Home = "https://github.com/blooop/rockerc"

[tool.pixi.project]
channels = ["conda-forge"]
platforms = ["linux-64"]

[tool.pixi.dependencies]
python = ">=3.9"

[tool.pixi.feature.py309.dependencies]
python = "3.9.*"
[tool.pixi.feature.py310.dependencies]
python = "3.10.*"
[tool.pixi.feature.py311.dependencies]
python = "3.11.*"
[tool.pixi.feature.py312.dependencies]
python = "3.12.*"
[tool.pixi.feature.py313.dependencies]
python = "3.13.*"


[project.optional-dependencies]
test = [
<<<<<<< HEAD
=======
  "black>=23,<=25.9.0",
>>>>>>> 516afcc5
  "pylint>=3.2.5,<=3.3.8",
  "pytest-cov>=4.1,<=7.0.0",
  "pytest>=7.4,<=8.4.2",
  "hypothesis>=6.104.2,<=6.140.2",
  "ruff>=0.5.0,<=0.13.2",
  "coverage>=7.5.4,<=7.10.7",
]
#These are a list of externally maintained rocker extensions. use pip install rockerc[extensions] to install all of them
extensions = [
  "palanteer-rocker>=0.0.1",
  "lazygit-rocker>=0.0.1",
  "ghrocker==0.0.10",
  "groot-rocker==0.4.1",
  "cargo-rocker==0.0.3",
]


[build-system]
requires = ["hatchling"]
build-backend = "hatchling.build"

[tool.hatch.build]
include = ["rockerc"]

[project.scripts]
rockerc = "rockerc.rockerc:run_rockerc"

# Environments
[tool.pixi.environments]
default = { features = ["test"], solve-group = "default" }
py309 = ["py309", "test"]
py310 = ["py310", "test"]
py311 = ["py311", "test"]
py312 = ["py312", "test"]
py313 = ["py313", "test"]


[tool.pixi.tasks]
format = "black ."
check-clean-workspace = "git diff --exit-code"
ruff-lint = "ruff check . --fix"
pylint = "pylint --version && echo 'running pylint...' && pylint $(git ls-files '*.py')"
lint = { depends-on = ["ruff-lint", "pylint"] }
style = { depends-on = ["format", "lint"] }
commit-format = "git commit -a -m'autoformat code' || true"
test = "pytest"
coverage = "coverage run -m pytest && coverage xml -o coverage.xml"
coverage-report = "coverage report -m"
update-lock = "pixi update && git commit -a -m'update pixi.lock' || true"
push = "git push"
update-lock-push = { depends-on = ["update-lock", "push"] }
fix = { depends-on = ["update-lock", "format", "ruff-lint"] }
fix-commit-push = { depends-on = ["fix", "commit-format", "update-lock-push"] }
ci-no-cover = { depends-on = ["style", "test"] }
ci = { depends-on = [
  "format",
  "ruff-lint",
  "pylint",
  "coverage",
  "coverage-report",
] }
ci-push = { depends-on = ["format", "ruff-lint", "update-lock", "ci", "push"] }
clear-pixi = "rm -rf .pixi pixi.lock"
setup-git-merge-driver = "git config merge.ourslock.driver true"
update-from-template-repo = "./scripts/update_from_template.sh"

[tool.pylint]
extension-pkg-whitelist = ["numpy"]
jobs = 16                           #detect number of cores

[tool.pylint.'MESSAGES CONTROL']
disable = "C,logging-fstring-interpolation,line-too-long,fixme,broad-exception-caught,missing-module-docstring,too-many-instance-attributes,too-few-public-methods,too-many-arguments,too-many-locals,too-many-branches,too-many-statements,use-dict-literal,cyclic-import,duplicate-code,too-many-public-methods"
enable = "no-else-return,consider-using-in"

[tool.black]
line-length = 100

[tool.ruff]
line-length = 100 # Same as Black.

target-version = "py310"

[tool.ruff.lint]
# Never enforce `E501` (line length violations).
#"F841" will auto remove unused variables which is annoying during development, pylint catches this anyway
ignore = ["E501", "E902", "F841"]
# Allow unused variables when underscore-prefixed.
dummy-variable-rgx = "^(_+|(_+[a-zA-Z0-9_]*[a-zA-Z0-9]+?))$"

# Ignore `E402` (import violations) in all `__init__.py` files, and in `path/to/file.py`.
[tool.ruff.lint.per-file-ignores]
"__init__.py" = ["E402", "F401"]


[tool.coverage.run]
omit = ["*/test/*", "__init__.py"]

[tool.coverage.report]
exclude_also = [
  "def __repr__",
  "if False:",
  "if 0:",
  "raise AssertionError",
  "raise NotImplementedError",
  "if __name__ == .__main__.:",
  "pass",
  "(_):",
]<|MERGE_RESOLUTION|>--- conflicted
+++ resolved
@@ -41,10 +41,6 @@
 
 [project.optional-dependencies]
 test = [
-<<<<<<< HEAD
-=======
-  "black>=23,<=25.9.0",
->>>>>>> 516afcc5
   "pylint>=3.2.5,<=3.3.8",
   "pytest-cov>=4.1,<=7.0.0",
   "pytest>=7.4,<=8.4.2",
