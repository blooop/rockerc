[project]
name = "rockerc"
version = "0.4.3"
authors = [{ name = "Austin Gregg-Smith", email = "blooop@gmail.com" }]
description = "A tool to parse rockerc.yaml files and pass on the arguments onto rocker"
readme = "README.md"
license = "MIT"

dependencies = [
  "rocker>=0.2.17",
  "deps-rocker>=0.2.5.4",
  "off-your-rocker>=0.1.0",
  "pyyaml>=5",
]

[tool.pixi.pypi-dependencies]
rockerc = { path = ".", editable = true }

[project.urls]
Source = "https://github.com/blooop/rockerc"
Home = "https://github.com/blooop/rockerc"

[tool.pixi.project]
channels = ["conda-forge"]
platforms = ["linux-64"]

[tool.pixi.dependencies]
python = ">=3.9"

[tool.pixi.feature.py309.dependencies]
python = "3.9.*"
[tool.pixi.feature.py310.dependencies]
python = "3.10.*"
[tool.pixi.feature.py311.dependencies]
python = "3.11.*"
[tool.pixi.feature.py312.dependencies]
python = "3.12.*"
[tool.pixi.feature.py313.dependencies]
python = "3.13.*"


[project.optional-dependencies]
test = [
  "black>=23,<=24.10.0",
  "pylint>=3.2.5,<=3.3.1",
  "pytest-cov>=4.1,<=6.0.0",
  "pytest>=7.4,<=8.3.3",
<<<<<<< HEAD
  "hypothesis>=6.104.2,<=6.115.5",
  "ruff>=0.5.0,<=0.7.1",
=======
  "hypothesis>=6.104.2,<=6.116.0",
  "ruff>=0.5.0,<=0.7.2",
>>>>>>> 26eac32a
  "coverage>=7.5.4,<=7.6.4",
]
#These are a list of externally maintained rocker extensions. use pip install rockerc[extensions] to install all of them
extensions= ["pixi-rocker>=0.0.9","palanteer-rocker>=0.0.1","lazygit-rocker>=0.0.1","ghrocker==0.0.9","groot-rocker==0.4.1","cargo-rocker==0.0.3"]


[build-system]
requires = ["hatchling"]
build-backend = "hatchling.build"

[tool.hatch.build]
include= ["rockerc"]

[project.scripts]
rockerc = "rockerc.rockerc:run_rockerc"

# Environments
[tool.pixi.environments]
default = {features = ["test"], solve-group = "default" }
py309 = ["py309","test"]
py310 = ["py310","test"]
py311 = ["py311","test"]
py312 = ["py312","test"]
py313 = ["py313","test"]


[tool.pixi.tasks]
format = "black ."
check-clean-workspace = "git diff --exit-code"
ruff-lint = "ruff check . --fix"
pylint = "pylint --version && echo 'running pylint...' && pylint $(git ls-files '*.py')"
lint = { depends_on = ["ruff-lint", "pylint"] }
style = { depends_on = ["format","lint"]}
commit-format = "git commit -a -m'autoformat code' || true"
test = "pytest"
coverage = "coverage run -m pytest && coverage xml -o coverage.xml"
coverage-report = "coverage report -m"
update-lock = "pixi update && git commit -a -m'update pixi.lock' || true"
push = "git push"
update-lock-push = { depends_on = ["update-lock", "push"] }
fix = { depends_on = ["update-lock", "format", "ruff-lint"] }
fix-commit-push = { depends_on = ["fix", "commit-format", "update-lock-push"] }
ci-no-cover = { depends_on = ["style", "test"] }
ci = { depends_on = ["format","ruff-lint", "pylint", "coverage", "coverage-report"] }
ci-push = {depends_on=["format","ruff-lint","update-lock","ci","push"]}
clear-pixi = "rm -rf .pixi pixi.lock"
setup-git-merge-driver = "git config merge.ourslock.driver true"
update-from-template-repo = "./scripts/update_from_template.sh"

[tool.pylint]
extension-pkg-whitelist = ["numpy"]
jobs = 16                           #detect number of cores

[tool.pylint.'MESSAGES CONTROL']
disable = "C,logging-fstring-interpolation,line-too-long,fixme,broad-exception-caught,missing-module-docstring,too-many-instance-attributes,too-few-public-methods,too-many-arguments,too-many-locals,too-many-branches,too-many-statements,use-dict-literal,cyclic-import,duplicate-code,too-many-public-methods"
enable = "no-else-return,consider-using-in"

[tool.black]
line-length = 100

[tool.ruff]
line-length = 100 # Same as Black.

target-version = "py310"

[tool.ruff.lint]
# Never enforce `E501` (line length violations).
#"F841" will auto remove unused variables which is annoying during development, pylint catches this anyway
ignore = ["E501", "E902", "F841"]
# Allow unused variables when underscore-prefixed.
dummy-variable-rgx = "^(_+|(_+[a-zA-Z0-9_]*[a-zA-Z0-9]+?))$"

# Ignore `E402` (import violations) in all `__init__.py` files, and in `path/to/file.py`.
[tool.ruff.lint.per-file-ignores]
"__init__.py" = ["E402", "F401"]


[tool.coverage.run]
omit = ["*/test/*", "__init__.py"]

[tool.coverage.report]
exclude_also = [
  "def __repr__",
  "if False:",
  "if 0:",
  "raise AssertionError",
  "raise NotImplementedError",
  "if __name__ == .__main__.:",
  "pass",
  "(_):",
]<|MERGE_RESOLUTION|>--- conflicted
+++ resolved
@@ -45,13 +45,8 @@
   "pylint>=3.2.5,<=3.3.1",
   "pytest-cov>=4.1,<=6.0.0",
   "pytest>=7.4,<=8.3.3",
-<<<<<<< HEAD
-  "hypothesis>=6.104.2,<=6.115.5",
-  "ruff>=0.5.0,<=0.7.1",
-=======
   "hypothesis>=6.104.2,<=6.116.0",
   "ruff>=0.5.0,<=0.7.2",
->>>>>>> 26eac32a
   "coverage>=7.5.4,<=7.6.4",
 ]
 #These are a list of externally maintained rocker extensions. use pip install rockerc[extensions] to install all of them
