--- conflicted
+++ resolved
@@ -4,11 +4,7 @@
 
 Workflow:
     * On first message:
-<<<<<<< HEAD
-        - create a new branch based on the prompt. the branch name must capture the essence but be be short and consise.
-=======
     - if the repo is on branch `main` create and switch to new branch in the form `feature/concise-branch-name` based on a concise summary of the request. 
->>>>>>> f5bf82f2
         - create a new specification according to the pattern specs/01/short-spec-name/spec.md.  Keep it as concise as possible
         - create a plan in the same folder, you can expand more here
         - commit the contents of this folder only
