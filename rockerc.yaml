--- conflicted
+++ resolved
@@ -5,16 +5,9 @@
 # - image: Specifies the base image to pass to rocker
 # - args: Lists additional features or tools to be added to the docker image
 
-<<<<<<< HEAD
-image: ubuntu:22.04
-# dockerfile: .devcontainer/Dockerfile
-# dockerfile: Dockerfile
-args:
-=======
 image: ubuntu:24.04
 args:
   - jquery
->>>>>>> 5747b2b0
   - x11 
   - user 
   - pull 
