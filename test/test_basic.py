from unittest import TestCase
from unittest.mock import patch
import pytest
import tempfile
import pathlib
import yaml
from rockerc.rockerc import (
    yaml_dict_to_args,
    collect_arguments,
    deduplicate_extensions,
<<<<<<< HEAD
=======
    load_global_config,
    _parse_extra_flags,
>>>>>>> 3f4e3fd1
)


class TestBasicClass(TestCase):
    # Converts dictionary with 'image' and 'args' keys to argument string
    def test_converts_dict_with_image_and_args_to_string(self):
        d = {
            "image": "ubuntu:latest",
            "args": ["x11", "nvidia"],
            "option1": "value1",
            "option2": "value2",
        }
        expected = "--x11 --nvidia --option1 value1 --option2 value2 -- ubuntu:latest"
        result = yaml_dict_to_args(d)
        assert result == expected

    def test_empty(self):
        d = {}
        expected = ""
        result = yaml_dict_to_args(d)
        assert result == expected

    def test_realistic(self):
        d = {
            "args": ["nvidia", "x11", "user", "pull", "deps", "git"],
            "image": "ubuntu:22.04",
        }

        expected = "--nvidia --x11 --user --pull --deps --git -- ubuntu:22.04"

        result = yaml_dict_to_args(d)
        assert result == expected

    def test_no_optional_arg_extensions(self):
        d = {
            "args": ["nvidia", "x11", "user", "pull", "git"],
            "image": "ubuntu:22.04",
        }

        expected = "--nvidia --x11 --user --pull --git -- ubuntu:22.04"

        result = yaml_dict_to_args(d)
        assert result == expected

    def test_only_optional_arg_extensions(self):
        d = {
            "args": ["deps"],
            "image": "ubuntu:22.04",
        }

        expected = "--deps -- ubuntu:22.04"

        result = yaml_dict_to_args(d)
        assert result == expected

    def test_with_extra_args(self):
        d = {
            "args": ["nvidia", "x11"],
            "image": "ubuntu:22.04",
        }
        extra_args = "--image-name test --name container"

        expected = "--nvidia --x11 --image-name test --name container -- ubuntu:22.04"

        result = yaml_dict_to_args(d, extra_args)
        assert result == expected

    def test_with_special_char_extra_args(self):
        d = {
            "args": ["nvidia"],
            "image": "ubuntu:22.04",
        }
        extra_args = "--env VAR='value with spaces' --mount type=bind,source=/tmp,target=/tmp"

        expected = "--nvidia --env VAR='value with spaces' --mount type=bind,source=/tmp,target=/tmp -- ubuntu:22.04"

        result = yaml_dict_to_args(d, extra_args)
        assert result == expected

    def test_with_empty_extra_args(self):
        d = {
            "args": ["x11"],
            "image": "ubuntu:22.04",
        }
        extra_args = ""

        expected = "--x11 -- ubuntu:22.04"

        result = yaml_dict_to_args(d, extra_args)
        assert result == expected

    def test_with_none_extra_args(self):
        d = {
            "args": ["user"],
            "image": "ubuntu:22.04",
        }
        extra_args = None

        expected = "--user -- ubuntu:22.04"

        result = yaml_dict_to_args(d, extra_args)
        assert result == expected

    @pytest.mark.skip
    def test_realisic_yaml(self):
        result = collect_arguments(".")

        expected = {
            "args": ["nvidia", "x11", "user", "pull", "deps", "git", "lazygit", "pixi"],
            "image": "ubuntu:22.04",
        }

        assert result == expected

    def test_deduplicate_extensions(self):
        extensions = ["nvidia", "x11", "user", "nvidia", "git", "x11"]
        expected = ["nvidia", "x11", "user", "git"]
        result = deduplicate_extensions(extensions)
        assert result == expected

    def test_deduplicate_extensions_empty(self):
        extensions = []
        expected = []
        result = deduplicate_extensions(extensions)
        assert result == expected

    def test_deduplicate_extensions_no_duplicates(self):
        extensions = ["nvidia", "x11", "user"]
        expected = ["nvidia", "x11", "user"]
        result = deduplicate_extensions(extensions)
        assert result == expected

    def test_collect_arguments_missing_args_and_image(self):
        with tempfile.TemporaryDirectory() as tmpdir:
            # Create empty global config
            global_config_path = pathlib.Path(tmpdir) / ".rockerc.yaml"
            global_config = {"other_setting": "value", "another_setting": "value2"}
            with open(global_config_path, "w", encoding="utf-8") as f:
                yaml.dump(global_config, f)

            # Create project config without args and image
            project_dir = pathlib.Path(tmpdir) / "project"
            project_dir.mkdir()
            project_config_path = project_dir / "rockerc.yaml"
            project_config = {"some_setting": "value"}
            with open(project_config_path, "w", encoding="utf-8") as f:
                yaml.dump(project_config, f)

            with patch("pathlib.Path.home") as mock_home:
                mock_home.return_value = pathlib.Path(tmpdir)
                result = collect_arguments(str(project_dir))

                # Should merge settings but no args or image
                expected = {
                    "other_setting": "value",
                    "another_setting": "value2",
                    "some_setting": "value",
                }
                assert result == expected

    def test_extension_blacklist_with_list(self):
        d = {
            "image": "ubuntu:24.04",
            "args": [
                "persist-image",
                "x11",
                "user",
                "pull",
                "git",
                "pixi",
                "cwd",
                "claude",
                "codex",
                "fzf",
                "ssh",
                "ssh-client",
                "spec-kit",
            ],
            "extension-blacklist": ["nvidia"],
        }
        expected = "--persist-image --x11 --user --pull --git --pixi --cwd --claude --codex --fzf --ssh --ssh-client --spec-kit --extension-blacklist nvidia -- ubuntu:24.04"
        result = yaml_dict_to_args(d)
        assert result == expected

    def test_extension_blacklist_with_multiple_items(self):
        d = {
            "image": "ubuntu:22.04",
            "args": ["x11", "user"],
            "extension-blacklist": ["nvidia", "cuda", "opencl"],
        }
        expected = "--x11 --user --extension-blacklist nvidia --extension-blacklist cuda --extension-blacklist opencl -- ubuntu:22.04"
        result = yaml_dict_to_args(d)
        assert result == expected

    def test_extension_blacklist_with_single_string(self):
        d = {"image": "ubuntu:22.04", "args": ["x11", "user"], "extension-blacklist": "nvidia"}
        expected = "--x11 --user --extension-blacklist nvidia -- ubuntu:22.04"
        result = yaml_dict_to_args(d)
        assert result == expected

    def test_extension_blacklist_with_no_args(self):
        d = {"image": "ubuntu:22.04", "extension-blacklist": ["nvidia"]}
        expected = "--extension-blacklist nvidia -- ubuntu:22.04"
        result = yaml_dict_to_args(d)
        assert result == expected

    def test_extension_blacklist_empty_list(self):
        d = {"image": "ubuntu:22.04", "args": ["x11"], "extension-blacklist": []}
<<<<<<< HEAD
=======
        expected = "--x11 -- ubuntu:22.04"
        result = yaml_dict_to_args(d)
        assert result == expected

    def test_extension_blacklist_none(self):
        d = {"image": "ubuntu:22.04", "args": ["x11"], "extension-blacklist": None}
>>>>>>> 3f4e3fd1
        expected = "--x11 -- ubuntu:22.04"
        result = yaml_dict_to_args(d)
        assert result == expected

    def test_collect_arguments_with_global_extension_blacklist(self):
        with tempfile.TemporaryDirectory() as tmpdir:
            # Create global config with extension-blacklist
            global_config_path = pathlib.Path(tmpdir) / ".rockerc.yaml"
            global_config = {"args": ["codex", "vim"], "extension-blacklist": ["nvidia", "cuda"]}
            with open(global_config_path, "w", encoding="utf-8") as f:
                yaml.dump(global_config, f)

            # Create project config with additional extension-blacklist
            project_dir = pathlib.Path(tmpdir) / "project"
            project_dir.mkdir()
            project_config_path = project_dir / "rockerc.yaml"
            project_config = {
                "args": ["x11"],
                "extension-blacklist": ["opencl"],
                "image": "ubuntu:22.04",
            }
            with open(project_config_path, "w", encoding="utf-8") as f:
                yaml.dump(project_config, f)

            with patch("pathlib.Path.home") as mock_home:
                mock_home.return_value = pathlib.Path(tmpdir)
                result = collect_arguments(str(project_dir))

                # Should merge extension-blacklists and deduplicate
                expected = {
                    "args": ["codex", "vim", "x11"],
                    "extension-blacklist": ["nvidia", "cuda", "opencl"],
                    "image": "ubuntu:22.04",
                }
                assert result == expected

    def test_collect_arguments_with_duplicate_extension_blacklist(self):
        with tempfile.TemporaryDirectory() as tmpdir:
            # Create global config with extension-blacklist
            global_config_path = pathlib.Path(tmpdir) / ".rockerc.yaml"
            global_config = {"extension-blacklist": ["nvidia", "cuda"]}
            with open(global_config_path, "w", encoding="utf-8") as f:
                yaml.dump(global_config, f)

            # Create project config with overlapping extension-blacklist
            project_dir = pathlib.Path(tmpdir) / "project"
            project_dir.mkdir()
            project_config_path = project_dir / "rockerc.yaml"
            project_config = {
                "args": ["x11"],
                "extension-blacklist": ["cuda", "opencl"],
                "image": "ubuntu:22.04",
            }
            with open(project_config_path, "w", encoding="utf-8") as f:
                yaml.dump(project_config, f)

            with patch("pathlib.Path.home") as mock_home:
                mock_home.return_value = pathlib.Path(tmpdir)
                result = collect_arguments(str(project_dir))

                # Should deduplicate extension-blacklists
                expected = {
                    "args": ["x11"],
                    "extension-blacklist": ["nvidia", "cuda", "opencl"],
                    "image": "ubuntu:22.04",
                }
                assert result == expected

    def test_collect_arguments_with_string_extension_blacklist(self):
        with tempfile.TemporaryDirectory() as tmpdir:
            # Create global config with string extension-blacklist
            global_config_path = pathlib.Path(tmpdir) / ".rockerc.yaml"
            global_config = {"extension-blacklist": "nvidia"}
            with open(global_config_path, "w", encoding="utf-8") as f:
                yaml.dump(global_config, f)

            # Create project config with list extension-blacklist
            project_dir = pathlib.Path(tmpdir) / "project"
            project_dir.mkdir()
            project_config_path = project_dir / "rockerc.yaml"
            project_config = {
                "args": ["x11"],
                "extension-blacklist": ["cuda"],
                "image": "ubuntu:22.04",
            }
            with open(project_config_path, "w", encoding="utf-8") as f:
                yaml.dump(project_config, f)

            with patch("pathlib.Path.home") as mock_home:
                mock_home.return_value = pathlib.Path(tmpdir)
                result = collect_arguments(str(project_dir))

                # Should merge string and list extension-blacklists
                expected = {
                    "args": ["x11"],
                    "extension-blacklist": ["nvidia", "cuda"],
                    "image": "ubuntu:22.04",
                }
                assert result == expected

    def test_collect_arguments_global_extension_blacklist_only(self):
        with tempfile.TemporaryDirectory() as tmpdir:
            # Create global config with extension-blacklist only
            global_config_path = pathlib.Path(tmpdir) / ".rockerc.yaml"
            global_config = {"extension-blacklist": ["nvidia"]}
            with open(global_config_path, "w", encoding="utf-8") as f:
                yaml.dump(global_config, f)

            # Create project config without extension-blacklist
            project_dir = pathlib.Path(tmpdir) / "project"
            project_dir.mkdir()
            project_config_path = project_dir / "rockerc.yaml"
            project_config = {"args": ["x11"], "image": "ubuntu:22.04"}
            with open(project_config_path, "w", encoding="utf-8") as f:
                yaml.dump(project_config, f)

            with patch("pathlib.Path.home") as mock_home:
                mock_home.return_value = pathlib.Path(tmpdir)
                result = collect_arguments(str(project_dir))

                # Should use global extension-blacklist
                expected = {
                    "args": ["x11"],
                    "extension-blacklist": ["nvidia"],
                    "image": "ubuntu:22.04",
                }
                assert result == expected

    def test_collect_arguments_project_extension_blacklist_only(self):
        with tempfile.TemporaryDirectory() as tmpdir:
            # Create global config without extension-blacklist
            global_config_path = pathlib.Path(tmpdir) / ".rockerc.yaml"
            global_config = {"args": ["vim"]}
            with open(global_config_path, "w", encoding="utf-8") as f:
                yaml.dump(global_config, f)

            # Create project config with extension-blacklist
            project_dir = pathlib.Path(tmpdir) / "project"
            project_dir.mkdir()
            project_config_path = project_dir / "rockerc.yaml"
            project_config = {
                "args": ["x11"],
                "extension-blacklist": ["nvidia"],
                "image": "ubuntu:22.04",
            }
            with open(project_config_path, "w", encoding="utf-8") as f:
                yaml.dump(project_config, f)

            with patch("pathlib.Path.home") as mock_home:
                mock_home.return_value = pathlib.Path(tmpdir)
                result = collect_arguments(str(project_dir))

                # Should use project extension-blacklist
                expected = {
                    "args": ["vim", "x11"],
                    "extension-blacklist": ["nvidia"],
                    "image": "ubuntu:22.04",
                }
                assert result == expected

    def test_collect_arguments_filters_blacklisted_extensions(self):
        with tempfile.TemporaryDirectory() as tmpdir:
            # Create config with nvidia in both args and extension-blacklist
            project_dir = pathlib.Path(tmpdir) / "project"
            project_dir.mkdir()
            project_config_path = project_dir / "rockerc.yaml"
            project_config = {
                "args": ["x11", "nvidia", "user", "cuda"],
                "extension-blacklist": ["nvidia", "cuda"],
                "image": "ubuntu:22.04",
            }
            with open(project_config_path, "w", encoding="utf-8") as f:
                yaml.dump(project_config, f)

            with patch("pathlib.Path.home") as mock_home:
                mock_home.return_value = pathlib.Path(tmpdir)
                result = collect_arguments(str(project_dir))

                # nvidia and cuda should be filtered out of args
                expected = {
                    "args": ["x11", "user"],
                    "extension-blacklist": ["nvidia", "cuda"],
                    "image": "ubuntu:22.04",
                }
                assert result == expected

    def test_collect_arguments_filters_mixed_global_project_blacklist(self):
        with tempfile.TemporaryDirectory() as tmpdir:
            # Create global config with some args and blacklist
            global_config_path = pathlib.Path(tmpdir) / ".rockerc.yaml"
            global_config = {"args": ["nvidia", "codex"], "extension-blacklist": ["nvidia"]}
            with open(global_config_path, "w", encoding="utf-8") as f:
                yaml.dump(global_config, f)

            # Create project config with overlapping args and additional blacklist
            project_dir = pathlib.Path(tmpdir) / "project"
            project_dir.mkdir()
            project_config_path = project_dir / "rockerc.yaml"
            project_config = {
                "args": ["x11", "cuda", "user"],
                "extension-blacklist": ["cuda"],
                "image": "ubuntu:22.04",
            }
            with open(project_config_path, "w", encoding="utf-8") as f:
                yaml.dump(project_config, f)

            with patch("pathlib.Path.home") as mock_home:
                mock_home.return_value = pathlib.Path(tmpdir)
                result = collect_arguments(str(project_dir))

                # Both nvidia and cuda should be filtered out
                expected = {
                    "args": ["codex", "x11", "user"],
                    "extension-blacklist": ["nvidia", "cuda"],
                    "image": "ubuntu:22.04",
                }
                assert result == expected

    def test_collect_arguments_no_filtering_when_no_blacklist(self):
        with tempfile.TemporaryDirectory() as tmpdir:
            # Create config without extension-blacklist
            project_dir = pathlib.Path(tmpdir) / "project"
            project_dir.mkdir()
            project_config_path = project_dir / "rockerc.yaml"
            project_config = {"args": ["x11", "nvidia", "user"], "image": "ubuntu:22.04"}
            with open(project_config_path, "w", encoding="utf-8") as f:
                yaml.dump(project_config, f)

            with patch("pathlib.Path.home") as mock_home:
                mock_home.return_value = pathlib.Path(tmpdir)
                result = collect_arguments(str(project_dir))

                # No filtering should occur
                expected = {"args": ["x11", "nvidia", "user"], "image": "ubuntu:22.04"}
                assert result == expected

    def test_collect_arguments_filters_all_blacklisted_extensions(self):
        with tempfile.TemporaryDirectory() as tmpdir:
            # Create config where all args are blacklisted
            project_dir = pathlib.Path(tmpdir) / "project"
            project_dir.mkdir()
            project_config_path = project_dir / "rockerc.yaml"
            project_config = {
                "args": ["nvidia", "cuda"],
                "extension-blacklist": ["nvidia", "cuda"],
                "image": "ubuntu:22.04",
            }
            with open(project_config_path, "w", encoding="utf-8") as f:
                yaml.dump(project_config, f)

            with patch("pathlib.Path.home") as mock_home:
                mock_home.return_value = pathlib.Path(tmpdir)
                result = collect_arguments(str(project_dir))

                # All args should be filtered out
                expected = {
                    "args": [],
                    "extension-blacklist": ["nvidia", "cuda"],
                    "image": "ubuntu:22.04",
                }
                assert result == expected

    def test_parse_extra_flags_filters_force_flags(self):
        """Test that --force and -f flags are filtered out from CLI arguments."""
        argv = ["--some-arg", "-f", "--another-arg", "value", "--force"]
        vsc, force, verbose, remaining = _parse_extra_flags(argv)

        assert force is True
        assert vsc is False
        assert verbose is False
        assert remaining == ["--some-arg", "--another-arg", "value"]

    def test_parse_extra_flags_filters_verbose_flags(self):
        """Test that --verbose and -v flags are filtered out from CLI arguments."""
        argv = ["--arg1", "-v", "--arg2", "--verbose"]
        vsc, force, verbose, remaining = _parse_extra_flags(argv)

        assert force is False
        assert vsc is False
        assert verbose is True
        assert remaining == ["--arg1", "--arg2"]

    def test_parse_extra_flags_filters_vsc_flag(self):
        """Test that --vsc flag is filtered out from CLI arguments."""
        argv = ["--arg1", "--vsc", "--arg2"]
        vsc, force, verbose, remaining = _parse_extra_flags(argv)

        assert force is False
        assert vsc is True
        assert verbose is False
        assert remaining == ["--arg1", "--arg2"]

    def test_parse_extra_flags_no_special_flags(self):
        """Test that when no special flags are present, all args remain."""
        argv = ["--arg1", "value1", "--arg2", "value2"]
        vsc, force, verbose, remaining = _parse_extra_flags(argv)

        assert force is False
        assert vsc is False
        assert verbose is False
        assert remaining == ["--arg1", "value1", "--arg2", "value2"]<|MERGE_RESOLUTION|>--- conflicted
+++ resolved
@@ -8,11 +8,8 @@
     yaml_dict_to_args,
     collect_arguments,
     deduplicate_extensions,
-<<<<<<< HEAD
-=======
     load_global_config,
     _parse_extra_flags,
->>>>>>> 3f4e3fd1
 )
 
 
@@ -221,15 +218,12 @@
 
     def test_extension_blacklist_empty_list(self):
         d = {"image": "ubuntu:22.04", "args": ["x11"], "extension-blacklist": []}
-<<<<<<< HEAD
-=======
         expected = "--x11 -- ubuntu:22.04"
         result = yaml_dict_to_args(d)
         assert result == expected
 
     def test_extension_blacklist_none(self):
         d = {"image": "ubuntu:22.04", "args": ["x11"], "extension-blacklist": None}
->>>>>>> 3f4e3fd1
         expected = "--x11 -- ubuntu:22.04"
         result = yaml_dict_to_args(d)
         assert result == expected
