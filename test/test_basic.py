from unittest import TestCase
import pytest
import tempfile
import pathlib
import yaml
from rockerc.rockerc import (
    yaml_dict_to_args,
    collect_arguments,
    deduplicate_extensions,
)


class TestBasicClass(TestCase):
    # Converts dictionary with 'image' and 'args' keys to argument string
    def test_converts_dict_with_image_and_args_to_string(self):
        d = {
            "image": "ubuntu:latest",
            "args": ["x11", "nvidia"],
            "option1": "value1",
            "option2": "value2",
        }
        expected = "--x11 --nvidia --option1 value1 --option2 value2 -- ubuntu:latest"
        result = yaml_dict_to_args(d)
        assert result == expected

    def test_empty(self):
        d = {}
        expected = ""
        result = yaml_dict_to_args(d)
        assert result == expected

    def test_realistic(self):
        d = {
            "args": ["nvidia", "x11", "user", "pull", "deps", "git"],
            "image": "ubuntu:22.04",
        }

        expected = "--nvidia --x11 --user --pull --deps --git -- ubuntu:22.04"

        result = yaml_dict_to_args(d)
        assert result == expected

    def test_no_optional_arg_extensions(self):
        d = {
            "args": ["nvidia", "x11", "user", "pull", "git"],
            "image": "ubuntu:22.04",
        }

        expected = "--nvidia --x11 --user --pull --git -- ubuntu:22.04"

        result = yaml_dict_to_args(d)
        assert result == expected

    def test_only_optional_arg_extensions(self):
        d = {
            "args": ["deps"],
            "image": "ubuntu:22.04",
        }

        expected = "--deps -- ubuntu:22.04"

        result = yaml_dict_to_args(d)
        assert result == expected

    def test_with_extra_args(self):
        d = {
            "args": ["nvidia", "x11"],
            "image": "ubuntu:22.04",
        }
        extra_args = "--image-name test --name container"

        expected = "--nvidia --x11 --image-name test --name container -- ubuntu:22.04"

        result = yaml_dict_to_args(d, extra_args)
        assert result == expected

    def test_with_special_char_extra_args(self):
        d = {
            "args": ["nvidia"],
            "image": "ubuntu:22.04",
        }
        extra_args = "--env VAR='value with spaces' --mount type=bind,source=/tmp,target=/tmp"

        expected = "--nvidia --env VAR='value with spaces' --mount type=bind,source=/tmp,target=/tmp -- ubuntu:22.04"

        result = yaml_dict_to_args(d, extra_args)
        assert result == expected

    def test_with_empty_extra_args(self):
        d = {
            "args": ["x11"],
            "image": "ubuntu:22.04",
        }
        extra_args = ""

        expected = "--x11 -- ubuntu:22.04"

        result = yaml_dict_to_args(d, extra_args)
        assert result == expected

    def test_with_none_extra_args(self):
        d = {
            "args": ["user"],
            "image": "ubuntu:22.04",
        }
        extra_args = None

        expected = "--user -- ubuntu:22.04"

        result = yaml_dict_to_args(d, extra_args)
        assert result == expected

    @pytest.mark.skip
    def test_realisic_yaml(self):
        result = collect_arguments(".")

        expected = {
            "args": ["nvidia", "x11", "user", "pull", "deps", "git", "lazygit", "pixi"],
            "image": "ubuntu:22.04",
        }

        assert result == expected

    def test_deduplicate_extensions(self):
        extensions = ["nvidia", "x11", "user", "nvidia", "git", "x11"]
        expected = ["nvidia", "x11", "user", "git"]
        result = deduplicate_extensions(extensions)
        assert result == expected

    def test_deduplicate_extensions_empty(self):
        extensions = []
        expected = []
        result = deduplicate_extensions(extensions)
        assert result == expected

    def test_deduplicate_extensions_no_duplicates(self):
        extensions = ["nvidia", "x11", "user"]
        expected = ["nvidia", "x11", "user"]
        result = deduplicate_extensions(extensions)
        assert result == expected

    def test_collect_arguments_missing_args_and_image(self):
        with tempfile.TemporaryDirectory() as tmpdir:
            # Create project config without args and image
            project_dir = pathlib.Path(tmpdir) / "project"
            project_dir.mkdir()
            project_config_path = project_dir / "rockerc.yaml"
            project_config = {"some_setting": "value"}
            with open(project_config_path, "w", encoding="utf-8") as f:
                yaml.dump(project_config, f)

            result = collect_arguments(str(project_dir))

<<<<<<< HEAD
            # Should return project settings only
            expected = {"some_setting": "value"}
            assert result == expected
=======
                # Should merge settings but no args or image
                expected = {"other_setting": "value", "another_setting": "value2"}
                assert result == expected

    def test_extension_blacklist_with_list(self):
        d = {
            "image": "ubuntu:24.04",
            "args": ["persist-image", "x11", "user", "pull", "git", "pixi", "cwd", "claude", "codex", "fzf", "ssh", "ssh-client", "spec-kit"],
            "extension-blacklist": ["nvidia"]
        }
        expected = "--persist-image --x11 --user --pull --git --pixi --cwd --claude --codex --fzf --ssh --ssh-client --spec-kit --extension-blacklist nvidia -- ubuntu:24.04"
        result = yaml_dict_to_args(d)
        assert result == expected

    def test_extension_blacklist_with_multiple_items(self):
        d = {
            "image": "ubuntu:22.04",
            "args": ["x11", "user"],
            "extension-blacklist": ["nvidia", "cuda", "opencl"]
        }
        expected = "--x11 --user --extension-blacklist nvidia --extension-blacklist cuda --extension-blacklist opencl -- ubuntu:22.04"
        result = yaml_dict_to_args(d)
        assert result == expected

    def test_extension_blacklist_with_single_string(self):
        d = {
            "image": "ubuntu:22.04",
            "args": ["x11", "user"],
            "extension-blacklist": "nvidia"
        }
        expected = "--x11 --user --extension-blacklist nvidia -- ubuntu:22.04"
        result = yaml_dict_to_args(d)
        assert result == expected

    def test_extension_blacklist_with_no_args(self):
        d = {
            "image": "ubuntu:22.04",
            "extension-blacklist": ["nvidia"]
        }
        expected = "--extension-blacklist nvidia -- ubuntu:22.04"
        result = yaml_dict_to_args(d)
        assert result == expected

    def test_extension_blacklist_empty_list(self):
        d = {
            "image": "ubuntu:22.04",
            "args": ["x11"],
            "extension-blacklist": []
        }
        expected = "--x11 -- ubuntu:22.04"
        result = yaml_dict_to_args(d)
        assert result == expected

    def test_collect_arguments_with_global_extension_blacklist(self):
        with tempfile.TemporaryDirectory() as tmpdir:
            # Create global config with extension-blacklist
            global_config_path = pathlib.Path(tmpdir) / ".rockerc.yaml"
            global_config = {"args": ["codex", "vim"], "extension-blacklist": ["nvidia", "cuda"]}
            with open(global_config_path, "w", encoding="utf-8") as f:
                yaml.dump(global_config, f)

            # Create project config with additional extension-blacklist
            project_dir = pathlib.Path(tmpdir) / "project"
            project_dir.mkdir()
            project_config_path = project_dir / "rockerc.yaml"
            project_config = {"args": ["x11"], "extension-blacklist": ["opencl"], "image": "ubuntu:22.04"}
            with open(project_config_path, "w", encoding="utf-8") as f:
                yaml.dump(project_config, f)

            with patch("pathlib.Path.home") as mock_home:
                mock_home.return_value = pathlib.Path(tmpdir)
                result = collect_arguments(str(project_dir))

                # Should merge extension-blacklists and deduplicate
                expected = {
                    "args": ["codex", "vim", "x11"],
                    "extension-blacklist": ["nvidia", "cuda", "opencl"],
                    "image": "ubuntu:22.04"
                }
                assert result == expected

    def test_collect_arguments_with_duplicate_extension_blacklist(self):
        with tempfile.TemporaryDirectory() as tmpdir:
            # Create global config with extension-blacklist
            global_config_path = pathlib.Path(tmpdir) / ".rockerc.yaml"
            global_config = {"extension-blacklist": ["nvidia", "cuda"]}
            with open(global_config_path, "w", encoding="utf-8") as f:
                yaml.dump(global_config, f)

            # Create project config with overlapping extension-blacklist
            project_dir = pathlib.Path(tmpdir) / "project"
            project_dir.mkdir()
            project_config_path = project_dir / "rockerc.yaml"
            project_config = {"args": ["x11"], "extension-blacklist": ["cuda", "opencl"], "image": "ubuntu:22.04"}
            with open(project_config_path, "w", encoding="utf-8") as f:
                yaml.dump(project_config, f)

            with patch("pathlib.Path.home") as mock_home:
                mock_home.return_value = pathlib.Path(tmpdir)
                result = collect_arguments(str(project_dir))

                # Should deduplicate extension-blacklists
                expected = {
                    "args": ["x11"],
                    "extension-blacklist": ["nvidia", "cuda", "opencl"],
                    "image": "ubuntu:22.04"
                }
                assert result == expected

    def test_collect_arguments_with_string_extension_blacklist(self):
        with tempfile.TemporaryDirectory() as tmpdir:
            # Create global config with string extension-blacklist
            global_config_path = pathlib.Path(tmpdir) / ".rockerc.yaml"
            global_config = {"extension-blacklist": "nvidia"}
            with open(global_config_path, "w", encoding="utf-8") as f:
                yaml.dump(global_config, f)

            # Create project config with list extension-blacklist
            project_dir = pathlib.Path(tmpdir) / "project"
            project_dir.mkdir()
            project_config_path = project_dir / "rockerc.yaml"
            project_config = {"args": ["x11"], "extension-blacklist": ["cuda"], "image": "ubuntu:22.04"}
            with open(project_config_path, "w", encoding="utf-8") as f:
                yaml.dump(project_config, f)

            with patch("pathlib.Path.home") as mock_home:
                mock_home.return_value = pathlib.Path(tmpdir)
                result = collect_arguments(str(project_dir))

                # Should merge string and list extension-blacklists
                expected = {
                    "args": ["x11"],
                    "extension-blacklist": ["nvidia", "cuda"],
                    "image": "ubuntu:22.04"
                }
                assert result == expected

    def test_collect_arguments_global_extension_blacklist_only(self):
        with tempfile.TemporaryDirectory() as tmpdir:
            # Create global config with extension-blacklist only
            global_config_path = pathlib.Path(tmpdir) / ".rockerc.yaml"
            global_config = {"extension-blacklist": ["nvidia"]}
            with open(global_config_path, "w", encoding="utf-8") as f:
                yaml.dump(global_config, f)

            # Create project config without extension-blacklist
            project_dir = pathlib.Path(tmpdir) / "project"
            project_dir.mkdir()
            project_config_path = project_dir / "rockerc.yaml"
            project_config = {"args": ["x11"], "image": "ubuntu:22.04"}
            with open(project_config_path, "w", encoding="utf-8") as f:
                yaml.dump(project_config, f)

            with patch("pathlib.Path.home") as mock_home:
                mock_home.return_value = pathlib.Path(tmpdir)
                result = collect_arguments(str(project_dir))

                # Should use global extension-blacklist
                expected = {
                    "args": ["x11"],
                    "extension-blacklist": ["nvidia"],
                    "image": "ubuntu:22.04"
                }
                assert result == expected

    def test_collect_arguments_project_extension_blacklist_only(self):
        with tempfile.TemporaryDirectory() as tmpdir:
            # Create global config without extension-blacklist
            global_config_path = pathlib.Path(tmpdir) / ".rockerc.yaml"
            global_config = {"args": ["vim"]}
            with open(global_config_path, "w", encoding="utf-8") as f:
                yaml.dump(global_config, f)

            # Create project config with extension-blacklist
            project_dir = pathlib.Path(tmpdir) / "project"
            project_dir.mkdir()
            project_config_path = project_dir / "rockerc.yaml"
            project_config = {"args": ["x11"], "extension-blacklist": ["nvidia"], "image": "ubuntu:22.04"}
            with open(project_config_path, "w", encoding="utf-8") as f:
                yaml.dump(project_config, f)

            with patch("pathlib.Path.home") as mock_home:
                mock_home.return_value = pathlib.Path(tmpdir)
                result = collect_arguments(str(project_dir))

                # Should use project extension-blacklist
                expected = {
                    "args": ["vim", "x11"],
                    "extension-blacklist": ["nvidia"],
                    "image": "ubuntu:22.04"
                }
                assert result == expected

    def test_collect_arguments_filters_blacklisted_extensions(self):
        with tempfile.TemporaryDirectory() as tmpdir:
            # Create config with nvidia in both args and extension-blacklist
            project_dir = pathlib.Path(tmpdir) / "project"
            project_dir.mkdir()
            project_config_path = project_dir / "rockerc.yaml"
            project_config = {
                "args": ["x11", "nvidia", "user", "cuda"],
                "extension-blacklist": ["nvidia", "cuda"],
                "image": "ubuntu:22.04"
            }
            with open(project_config_path, "w", encoding="utf-8") as f:
                yaml.dump(project_config, f)

            with patch("pathlib.Path.home") as mock_home:
                mock_home.return_value = pathlib.Path(tmpdir)
                result = collect_arguments(str(project_dir))

                # nvidia and cuda should be filtered out of args
                expected = {
                    "args": ["x11", "user"],
                    "extension-blacklist": ["nvidia", "cuda"],
                    "image": "ubuntu:22.04"
                }
                assert result == expected

    def test_collect_arguments_filters_mixed_global_project_blacklist(self):
        with tempfile.TemporaryDirectory() as tmpdir:
            # Create global config with some args and blacklist
            global_config_path = pathlib.Path(tmpdir) / ".rockerc.yaml"
            global_config = {"args": ["nvidia", "codex"], "extension-blacklist": ["nvidia"]}
            with open(global_config_path, "w", encoding="utf-8") as f:
                yaml.dump(global_config, f)

            # Create project config with overlapping args and additional blacklist
            project_dir = pathlib.Path(tmpdir) / "project"
            project_dir.mkdir()
            project_config_path = project_dir / "rockerc.yaml"
            project_config = {
                "args": ["x11", "cuda", "user"],
                "extension-blacklist": ["cuda"],
                "image": "ubuntu:22.04"
            }
            with open(project_config_path, "w", encoding="utf-8") as f:
                yaml.dump(project_config, f)

            with patch("pathlib.Path.home") as mock_home:
                mock_home.return_value = pathlib.Path(tmpdir)
                result = collect_arguments(str(project_dir))

                # Both nvidia and cuda should be filtered out
                expected = {
                    "args": ["codex", "x11", "user"],
                    "extension-blacklist": ["nvidia", "cuda"],
                    "image": "ubuntu:22.04"
                }
                assert result == expected

    def test_collect_arguments_no_filtering_when_no_blacklist(self):
        with tempfile.TemporaryDirectory() as tmpdir:
            # Create config without extension-blacklist
            project_dir = pathlib.Path(tmpdir) / "project"
            project_dir.mkdir()
            project_config_path = project_dir / "rockerc.yaml"
            project_config = {
                "args": ["x11", "nvidia", "user"],
                "image": "ubuntu:22.04"
            }
            with open(project_config_path, "w", encoding="utf-8") as f:
                yaml.dump(project_config, f)

            with patch("pathlib.Path.home") as mock_home:
                mock_home.return_value = pathlib.Path(tmpdir)
                result = collect_arguments(str(project_dir))

                # No filtering should occur
                expected = {
                    "args": ["x11", "nvidia", "user"],
                    "image": "ubuntu:22.04"
                }
                assert result == expected

    def test_collect_arguments_filters_all_blacklisted_extensions(self):
        with tempfile.TemporaryDirectory() as tmpdir:
            # Create config where all args are blacklisted
            project_dir = pathlib.Path(tmpdir) / "project"
            project_dir.mkdir()
            project_config_path = project_dir / "rockerc.yaml"
            project_config = {
                "args": ["nvidia", "cuda"],
                "extension-blacklist": ["nvidia", "cuda"],
                "image": "ubuntu:22.04"
            }
            with open(project_config_path, "w", encoding="utf-8") as f:
                yaml.dump(project_config, f)

            with patch("pathlib.Path.home") as mock_home:
                mock_home.return_value = pathlib.Path(tmpdir)
                result = collect_arguments(str(project_dir))

                # All args should be filtered out
                expected = {
                    "args": [],
                    "extension-blacklist": ["nvidia", "cuda"],
                    "image": "ubuntu:22.04"
                }
                assert result == expected
>>>>>>> e032ad26
<|MERGE_RESOLUTION|>--- conflicted
+++ resolved
@@ -151,20 +151,29 @@
 
             result = collect_arguments(str(project_dir))
 
-<<<<<<< HEAD
-            # Should return project settings only
-            expected = {"some_setting": "value"}
+            # Should merge settings but no args or image
+            expected = {"other_setting": "value", "another_setting": "value2"}
             assert result == expected
-=======
-                # Should merge settings but no args or image
-                expected = {"other_setting": "value", "another_setting": "value2"}
-                assert result == expected
 
     def test_extension_blacklist_with_list(self):
         d = {
             "image": "ubuntu:24.04",
-            "args": ["persist-image", "x11", "user", "pull", "git", "pixi", "cwd", "claude", "codex", "fzf", "ssh", "ssh-client", "spec-kit"],
-            "extension-blacklist": ["nvidia"]
+            "args": [
+                "persist-image",
+                "x11",
+                "user",
+                "pull",
+                "git",
+                "pixi",
+                "cwd",
+                "claude",
+                "codex",
+                "fzf",
+                "ssh",
+                "ssh-client",
+                "spec-kit",
+            ],
+            "extension-blacklist": ["nvidia"],
         }
         expected = "--persist-image --x11 --user --pull --git --pixi --cwd --claude --codex --fzf --ssh --ssh-client --spec-kit --extension-blacklist nvidia -- ubuntu:24.04"
         result = yaml_dict_to_args(d)
@@ -174,37 +183,26 @@
         d = {
             "image": "ubuntu:22.04",
             "args": ["x11", "user"],
-            "extension-blacklist": ["nvidia", "cuda", "opencl"]
+            "extension-blacklist": ["nvidia", "cuda", "opencl"],
         }
         expected = "--x11 --user --extension-blacklist nvidia --extension-blacklist cuda --extension-blacklist opencl -- ubuntu:22.04"
         result = yaml_dict_to_args(d)
         assert result == expected
 
     def test_extension_blacklist_with_single_string(self):
-        d = {
-            "image": "ubuntu:22.04",
-            "args": ["x11", "user"],
-            "extension-blacklist": "nvidia"
-        }
+        d = {"image": "ubuntu:22.04", "args": ["x11", "user"], "extension-blacklist": "nvidia"}
         expected = "--x11 --user --extension-blacklist nvidia -- ubuntu:22.04"
         result = yaml_dict_to_args(d)
         assert result == expected
 
     def test_extension_blacklist_with_no_args(self):
-        d = {
-            "image": "ubuntu:22.04",
-            "extension-blacklist": ["nvidia"]
-        }
+        d = {"image": "ubuntu:22.04", "extension-blacklist": ["nvidia"]}
         expected = "--extension-blacklist nvidia -- ubuntu:22.04"
         result = yaml_dict_to_args(d)
         assert result == expected
 
     def test_extension_blacklist_empty_list(self):
-        d = {
-            "image": "ubuntu:22.04",
-            "args": ["x11"],
-            "extension-blacklist": []
-        }
+        d = {"image": "ubuntu:22.04", "args": ["x11"], "extension-blacklist": []}
         expected = "--x11 -- ubuntu:22.04"
         result = yaml_dict_to_args(d)
         assert result == expected
@@ -221,7 +219,11 @@
             project_dir = pathlib.Path(tmpdir) / "project"
             project_dir.mkdir()
             project_config_path = project_dir / "rockerc.yaml"
-            project_config = {"args": ["x11"], "extension-blacklist": ["opencl"], "image": "ubuntu:22.04"}
+            project_config = {
+                "args": ["x11"],
+                "extension-blacklist": ["opencl"],
+                "image": "ubuntu:22.04",
+            }
             with open(project_config_path, "w", encoding="utf-8") as f:
                 yaml.dump(project_config, f)
 
@@ -233,7 +235,7 @@
                 expected = {
                     "args": ["codex", "vim", "x11"],
                     "extension-blacklist": ["nvidia", "cuda", "opencl"],
-                    "image": "ubuntu:22.04"
+                    "image": "ubuntu:22.04",
                 }
                 assert result == expected
 
@@ -249,7 +251,11 @@
             project_dir = pathlib.Path(tmpdir) / "project"
             project_dir.mkdir()
             project_config_path = project_dir / "rockerc.yaml"
-            project_config = {"args": ["x11"], "extension-blacklist": ["cuda", "opencl"], "image": "ubuntu:22.04"}
+            project_config = {
+                "args": ["x11"],
+                "extension-blacklist": ["cuda", "opencl"],
+                "image": "ubuntu:22.04",
+            }
             with open(project_config_path, "w", encoding="utf-8") as f:
                 yaml.dump(project_config, f)
 
@@ -261,7 +267,7 @@
                 expected = {
                     "args": ["x11"],
                     "extension-blacklist": ["nvidia", "cuda", "opencl"],
-                    "image": "ubuntu:22.04"
+                    "image": "ubuntu:22.04",
                 }
                 assert result == expected
 
@@ -277,7 +283,11 @@
             project_dir = pathlib.Path(tmpdir) / "project"
             project_dir.mkdir()
             project_config_path = project_dir / "rockerc.yaml"
-            project_config = {"args": ["x11"], "extension-blacklist": ["cuda"], "image": "ubuntu:22.04"}
+            project_config = {
+                "args": ["x11"],
+                "extension-blacklist": ["cuda"],
+                "image": "ubuntu:22.04",
+            }
             with open(project_config_path, "w", encoding="utf-8") as f:
                 yaml.dump(project_config, f)
 
@@ -289,7 +299,7 @@
                 expected = {
                     "args": ["x11"],
                     "extension-blacklist": ["nvidia", "cuda"],
-                    "image": "ubuntu:22.04"
+                    "image": "ubuntu:22.04",
                 }
                 assert result == expected
 
@@ -317,7 +327,7 @@
                 expected = {
                     "args": ["x11"],
                     "extension-blacklist": ["nvidia"],
-                    "image": "ubuntu:22.04"
+                    "image": "ubuntu:22.04",
                 }
                 assert result == expected
 
@@ -333,7 +343,11 @@
             project_dir = pathlib.Path(tmpdir) / "project"
             project_dir.mkdir()
             project_config_path = project_dir / "rockerc.yaml"
-            project_config = {"args": ["x11"], "extension-blacklist": ["nvidia"], "image": "ubuntu:22.04"}
+            project_config = {
+                "args": ["x11"],
+                "extension-blacklist": ["nvidia"],
+                "image": "ubuntu:22.04",
+            }
             with open(project_config_path, "w", encoding="utf-8") as f:
                 yaml.dump(project_config, f)
 
@@ -345,7 +359,7 @@
                 expected = {
                     "args": ["vim", "x11"],
                     "extension-blacklist": ["nvidia"],
-                    "image": "ubuntu:22.04"
+                    "image": "ubuntu:22.04",
                 }
                 assert result == expected
 
@@ -358,7 +372,7 @@
             project_config = {
                 "args": ["x11", "nvidia", "user", "cuda"],
                 "extension-blacklist": ["nvidia", "cuda"],
-                "image": "ubuntu:22.04"
+                "image": "ubuntu:22.04",
             }
             with open(project_config_path, "w", encoding="utf-8") as f:
                 yaml.dump(project_config, f)
@@ -371,7 +385,7 @@
                 expected = {
                     "args": ["x11", "user"],
                     "extension-blacklist": ["nvidia", "cuda"],
-                    "image": "ubuntu:22.04"
+                    "image": "ubuntu:22.04",
                 }
                 assert result == expected
 
@@ -390,7 +404,7 @@
             project_config = {
                 "args": ["x11", "cuda", "user"],
                 "extension-blacklist": ["cuda"],
-                "image": "ubuntu:22.04"
+                "image": "ubuntu:22.04",
             }
             with open(project_config_path, "w", encoding="utf-8") as f:
                 yaml.dump(project_config, f)
@@ -403,7 +417,7 @@
                 expected = {
                     "args": ["codex", "x11", "user"],
                     "extension-blacklist": ["nvidia", "cuda"],
-                    "image": "ubuntu:22.04"
+                    "image": "ubuntu:22.04",
                 }
                 assert result == expected
 
@@ -413,10 +427,7 @@
             project_dir = pathlib.Path(tmpdir) / "project"
             project_dir.mkdir()
             project_config_path = project_dir / "rockerc.yaml"
-            project_config = {
-                "args": ["x11", "nvidia", "user"],
-                "image": "ubuntu:22.04"
-            }
+            project_config = {"args": ["x11", "nvidia", "user"], "image": "ubuntu:22.04"}
             with open(project_config_path, "w", encoding="utf-8") as f:
                 yaml.dump(project_config, f)
 
@@ -425,10 +436,7 @@
                 result = collect_arguments(str(project_dir))
 
                 # No filtering should occur
-                expected = {
-                    "args": ["x11", "nvidia", "user"],
-                    "image": "ubuntu:22.04"
-                }
+                expected = {"args": ["x11", "nvidia", "user"], "image": "ubuntu:22.04"}
                 assert result == expected
 
     def test_collect_arguments_filters_all_blacklisted_extensions(self):
@@ -440,7 +448,7 @@
             project_config = {
                 "args": ["nvidia", "cuda"],
                 "extension-blacklist": ["nvidia", "cuda"],
-                "image": "ubuntu:22.04"
+                "image": "ubuntu:22.04",
             }
             with open(project_config_path, "w", encoding="utf-8") as f:
                 yaml.dump(project_config, f)
@@ -453,7 +461,6 @@
                 expected = {
                     "args": [],
                     "extension-blacklist": ["nvidia", "cuda"],
-                    "image": "ubuntu:22.04"
-                }
-                assert result == expected
->>>>>>> e032ad26
+                    "image": "ubuntu:22.04",
+                }
+                assert result == expected