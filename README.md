--- conflicted
+++ resolved
@@ -54,26 +54,22 @@
 
 `rockervsc` functions the same as `rockerc` but will automatically launch and attach VS Code to the created container. This provides seamless development environment setup with VS Code running inside your rocker container.
 
-<<<<<<< HEAD
+`rockervsc` forwards all arguments to `rockerc`, so you can use any `rockerc` options:
+```
+rockervsc --gemini
+```
+
+The command will:
+1. Run `rockerc` with your arguments plus container configuration for VS Code
+2. Launch VS Code and attach it to the container
+3. If the container already exists, it will just attach VS Code without recreating it
+
 For multi-repository development with git worktrees and VS Code, use `renvsc`:
 ```
 renvsc owner/repo@branch
 ```
 
 `renvsc` combines the full functionality of `renv` (repository and worktree management) with automatic VS Code integration. See [renv.md](renv.md) for complete documentation.
-=======
-`rockervsc` forwards all arguments to `rockerc`, so you can use any `rockerc` options:
-```
-rockervsc --gemini
-rockervsc --help
-rockervsc /path/to/project
-```
-
-The command will:
-1. Run `rockerc` with your arguments plus container configuration for VS Code
-2. Launch VS Code and attach it to the container
-3. If the container already exists, it will just attach VS Code without recreating it
->>>>>>> e032ad26
 
 ## Motivation
 
